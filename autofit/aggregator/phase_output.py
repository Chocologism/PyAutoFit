--- conflicted
+++ resolved
@@ -1,5 +1,7 @@
 import os
-import pickle, dill
+import pickle
+
+import dill
 
 import autofit.optimize.non_linear.non_linear
 from autofit.optimize.non_linear.output import AbstractOutput
@@ -50,13 +52,6 @@
         with open(os.path.join(self.directory, "model.results")) as f:
             return f.read()
 
-    def __getattr__(self, item):
-        """
-        Attempt to load a pickle by the same name from the phase output directory.
-
-<<<<<<< HEAD
-        dataset.pickle, mask.pickle, meta_dataset.pickle etc.
-=======
     @property
     def mask(self):
         """
@@ -67,21 +62,11 @@
         ) as f:
             return dill.load(f)
 
-    @property
-    def meta_dataset(self):
+    def __getattr__(self, item):
         """
-        A pickled mask object
-        """
-        with open(
-                os.path.join(self.directory, "meta_dataset.pickle"), "rb"
-        ) as f:
-            return pickle.load(f)
+        Attempt to load a pickle by the same name from the phase output directory.
 
-    @property
-    def phase_attributes(self):
-        """
-        A pickled mask object
->>>>>>> 60b91f07
+        dataset.pickle, meta_dataset.pickle etc.
         """
         with open(
                 os.path.join(self.directory, f"{item}.pickle"), "rb"
