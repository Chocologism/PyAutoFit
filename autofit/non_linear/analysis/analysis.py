import logging
from abc import ABC
import os
from typing import Optional

from autoconf import conf

from autofit.mapper.prior_model.abstract import AbstractPriorModel
from autofit.non_linear.analysis.latent_variables import LatentVariables
from autofit.non_linear.paths.abstract import AbstractPaths
from autofit.non_linear.paths.database import DatabasePaths
from autofit.non_linear.paths.null import NullPaths
from autofit.non_linear.result import Result

logger = logging.getLogger(__name__)


class Analysis(ABC):
    """
    Protocol for an analysis. Defines methods that can or
    must be implemented to define a class that compute the
    likelihood that some instance fits some data.
    """

    @property
    def latent_variables(self) -> Optional[LatentVariables]:
        """
        Custom quantities that are computed during the analysis.

        If no latent variables have been saved, this will return None.
        """
        try:
            return self._latent_variables
        except AttributeError:
            return None

    def save_latent_variables(self, **kwargs: float):
        """
        Save latent variables that are computed during the analysis.

        This should only be called once per a fit and must always be passed the same latent variables.

        Parameters
        ----------
        kwargs
            The latent variables to save.

        Raises
        ------
        SamplesException
            If the same latent variables are not passed to `add` each iteration.
        """
        if not hasattr(self, "_latent_variables"):
            # noinspection PyAttributeOutsideInit
            self._latent_variables = LatentVariables()
        self._latent_variables.add(**kwargs)

    def with_model(self, model):
        """
        Associate an explicit model with this analysis. Instances of the model
        will be used to compute log likelihood in place of the model passed
        from the search.

        Parameters
        ----------
        model
            A model to associate with this analysis

        Returns
        -------
        An analysis for that model
        """
        from .model_analysis import ModelAnalysis

        return ModelAnalysis(analysis=self, model=model)

    def should_visualize(
        self, paths: AbstractPaths, during_analysis: bool = True
    ) -> bool:
        """
        Whether a visualize method should be called perform visualization, which depends on the following:

        1) If a model-fit has already completed, the default behaviour is for visualization to be bypassed in order
        to make model-fits run faster.

        2) If a model-fit has completed, but it is the final visualization output where `during_analysis` is False,
        it should be performed.

        3) Visualization can be forced to run via the `force_visualization_overwrite`, for example if a user
        wants to plot additional images that were not output on the original run.

        4) If the analysis is running a database session visualization is switched off.

        5) If PyAutoFit test mode is on visualization is disabled, irrespective of the `force_visualization_overwite`
        config input.

        Parameters
        ----------
        paths
            The PyAutoFit paths object which manages all paths, e.g. where the non-linear search outputs are stored,
            visualization and the pickled objects used by the aggregator output by this function.


        Returns
        -------
        A bool determining whether visualization should be performed or not.
        """

        if os.environ.get("PYAUTOFIT_TEST_MODE") == "1":
            return False

        if isinstance(paths, DatabasePaths) or isinstance(paths, NullPaths):
            return False

        if conf.instance["general"]["output"]["force_visualize_overwrite"]:
            return True

        if not during_analysis:
            return True

        return not paths.is_complete

    def log_likelihood_function(self, instance):
        raise NotImplementedError()

    def visualize_before_fit(self, paths: AbstractPaths, model: AbstractPriorModel):
        pass

    def visualize(self, paths: AbstractPaths, instance, during_analysis):
        pass

    def visualize_before_fit_combined(
        self, analyses, paths: AbstractPaths, model: AbstractPriorModel
    ):
        pass

    def visualize_combined(
        self, analyses, paths: AbstractPaths, instance, during_analysis
    ):
        pass

    def save_attributes(self, paths: AbstractPaths):
        pass

    def save_results(self, paths: AbstractPaths, result: Result):
        pass

    def save_results_combined(self, paths: AbstractPaths, result: Result):
        pass

    def modify_before_fit(self, paths: AbstractPaths, model: AbstractPriorModel):
        """
        Overwrite this method to modify the attributes of the `Analysis` class before the non-linear search begins.

        An example use-case is using properties of the model to alter the `Analysis` class in ways that can speed up
        the fitting performed in the `log_likelihood_function`.
        """
        return self

    def modify_model(self, model):
        return model

    def modify_after_fit(
        self, paths: AbstractPaths, model: AbstractPriorModel, result: Result
    ):
        """
        Overwrite this method to modify the attributes of the `Analysis` class before the non-linear search begins.

        An example use-case is using properties of the model to alter the `Analysis` class in ways that can speed up
        the fitting performed in the `log_likelihood_function`.
        """
        return self

    def make_result(self, samples, search_internal=None):
        return Result(
            samples=samples,
<<<<<<< HEAD
            latent_variables=self.latent_variables,
=======
            search_internal=search_internal,
>>>>>>> 53ecdee6
        )

    def profile_log_likelihood_function(self, paths: AbstractPaths, instance):
        """
        Overwrite this function for profiling of the log likelihood function to be performed every update of a
        non-linear search.

        This behaves analogously to overwriting the `visualize` function of the `Analysis` class, whereby the user
        fills in the project-specific behaviour of the profiling.

        Parameters
        ----------
        paths
            An object describing the paths for saving data (e.g. hard-disk directories or entries in sqlite database).
        instance
            The maximum likliehood instance of the model so far in the non-linear search.
        """
        pass

    def __add__(self, other: "Analysis"):
        """
        Analyses can be added together. The resultant
        log likelihood function returns the sum of the
        underlying log likelihood functions.

        Parameters
        ----------
        other
            Another analysis class

        Returns
        -------
        A class that computes log likelihood based on both analyses
        """
        from .combined import CombinedAnalysis

        if isinstance(other, CombinedAnalysis):
            return other + self
        return CombinedAnalysis(self, other)

    def __radd__(self, other):
        """
        Allows analysis to be used in sum
        """
        if other == 0:
            return self
        return self + other<|MERGE_RESOLUTION|>--- conflicted
+++ resolved
@@ -174,11 +174,8 @@
     def make_result(self, samples, search_internal=None):
         return Result(
             samples=samples,
-<<<<<<< HEAD
             latent_variables=self.latent_variables,
-=======
             search_internal=search_internal,
->>>>>>> 53ecdee6
         )
 
     def profile_log_likelihood_function(self, paths: AbstractPaths, instance):
