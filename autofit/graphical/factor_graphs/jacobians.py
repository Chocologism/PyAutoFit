# from itertools import repeat, chain
# from typing import Tuple, Dict, Callable, Optional, Union, Any
# from inspect import getfullargspec

# import numpy as np
# from sklearn.linear_model import PassiveAggressiveClassifier

# try:
#     import jax
#
#     _HAS_JAX = True
# except ImportError:
_HAS_JAX = False


import numpy as np

from autoconf import cached_property
from autofit.graphical.utils import (
    nested_filter,
    nested_update,
    is_variable,
    to_variabledata,
)
from autofit.mapper.variable import (
    Variable,
    FactorValue,
    VariableData,
    VariableLinearOperator,
)
from autofit.mapper.variable_operator import (
    RectVariableOperator,
)
from abc import ABC
from typing import (
    Tuple,
    Dict,
    Union,
    Callable,
)

Protocol = ABC  # for python 3.7 compat

Value = Dict[Variable, np.ndarray]
GradientValue = VariableData


class FactorInterface(Protocol):
    def __call__(self, values: Value) -> FactorValue:
        pass


class FactorGradientInterface(Protocol):
    def __call__(self, values: Value) -> Tuple[FactorValue, GradientValue]:
        pass


class AbstractJacobian(VariableLinearOperator):
    """
    Examples
    --------
    def linear(x, a, b):
        z = x.dot(a) + b
        return (z**2).sum(), z

    def full(x, a, b):
        z2, z = linear(x, a, b)
        return z2 + z.sum()

    x_, a_, b_, y_, z_ = variables("x, a, b, y, z")
    x = np.arange(10.).reshape(5, 2)
    a = np.arange(2.).reshape(2, 1)
    b = np.ones(1)
    y = np.arange(0., 10., 2).reshape(5, 1)
    # values = {x_: x, y_: y, a_: a, b_: b}

    linear_factor_jvp = FactorJVP(
        linear, x_, a_, b_, factor_out=(FactorValue, z_))

    linear_factor_vjp = FactorVJP(
        linear, x_, a_, b_, factor_out=(FactorValue, z_))

    values = {x_: x, a_: a, b_: b}

    jvp_val, jvp_jac = linear_factor_jvp.func_jacobian(values)
    vjp_val, vjp_jac = linear_factor_vjp.func_jacobian(values)


    assert np.allclose(vjp_val, jvp_val)
    assert (vjp_jac(vjp_val) - jvp_jac(vjp_val)).norm() == 0
    """

    def __call__(self, values):
        return self.__rmul__(values)

    def __str__(self) -> str:
        out_var = str(
            nested_update(self.factor_out, {v: v.name for v in self.out_variables})
        ).replace("'", "")

        in_var = ", ".join(v.name for v in self.variables)
        cls_name = type(self).__name__
        return f"{cls_name}({out_var} → ∂({in_var})ᵀ {out_var})"

    __repr__ = __str__

    def _full_repr(self) -> str:
        out_var = str(self.factor_out)
        in_var = str(self.variables)
        cls_name = type(self).__name__
        return f"{cls_name}({out_var} → ∂({in_var})ᵀ {out_var})"

    def grad(self, values=None):
        grad = VariableData({FactorValue: 1.0})
        if values:
            grad.update(values)

        jac = self(grad)
        for v, g in jac.items():
            grad[v] = grad.get(v, 0) + g

        grad.pop(FactorValue)
        return grad


class JacobianVectorProduct(AbstractJacobian, RectVariableOperator):
    __init__ = RectVariableOperator.__init__

    @property
    def variables(self):
        return self.left_variables

    @property
    def out_variables(self):
        return self.right_variables

    @property
    def factor_out(self):
        return tuple(self.out_variables)


class VectorJacobianProduct(AbstractJacobian):
    def __init__(
<<<<<<< HEAD
        self, factor_out, vjp: Callable, *variables: Variable, out_shapes=None
=======
            self, factor_out, vjp: Callable, *args: Variable, out_shapes=None
>>>>>>> eee540d6
    ):
        self.factor_out = factor_out
        self.vjp = vjp
        self._args = args
        self._variables = tuple(v for v, in nested_filter(is_variable, args))
        self.out_shapes = out_shapes

    @property 
    def args(self):
        return self._args 

    @property
    def variables(self):
        return self._variables

    @cached_property
    def out_variables(self):
        return set(v[0] for v in nested_filter(is_variable, self.factor_out))

    def _get_cotangent(self, values):
        if isinstance(values, FactorValue):
            values = values.to_dict()

        if isinstance(values, dict):
            if self.out_shapes:
                for v in self.out_shapes.keys() - values.keys():
                    values[v] = np.zeros(self.out_shapes[v])
            out = nested_update(self.factor_out, values)
            return out

        if isinstance(values, int):
            values = float(values)

        return values

    def __call__(self, values: Union[VariableData, FactorValue]) -> VariableData:
        v = self._get_cotangent(values)
        grads = self.vjp(v)
        return to_variabledata(self.args, grads)

    __rmul__ = __call__

    def _not_implemented(self, *args):
        raise NotImplementedError()

    __rtruediv__ = _not_implemented
    ldiv = _not_implemented
    __mul__ = _not_implemented
    update = _not_implemented<|MERGE_RESOLUTION|>--- conflicted
+++ resolved
@@ -141,11 +141,11 @@
 
 class VectorJacobianProduct(AbstractJacobian):
     def __init__(
-<<<<<<< HEAD
-        self, factor_out, vjp: Callable, *variables: Variable, out_shapes=None
-=======
-            self, factor_out, vjp: Callable, *args: Variable, out_shapes=None
->>>>>>> eee540d6
+        self,
+        factor_out,
+        vjp: Callable,
+        *args: Variable,
+        out_shapes=None,
     ):
         self.factor_out = factor_out
         self.vjp = vjp
@@ -153,9 +153,9 @@
         self._variables = tuple(v for v, in nested_filter(is_variable, args))
         self.out_shapes = out_shapes
 
-    @property 
+    @property
     def args(self):
-        return self._args 
+        return self._args
 
     @property
     def variables(self):
