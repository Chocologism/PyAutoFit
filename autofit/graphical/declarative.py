--- conflicted
+++ resolved
@@ -4,11 +4,7 @@
 import numpy as np
 
 from autofit import ModelInstance, Analysis
-<<<<<<< HEAD
-from autofit.graphical.expectation_propagation import EPMeanField
-=======
 from autofit.graphical.expectation_propagation import EPMeanField, AbstractFactorOptimiser
->>>>>>> b4198001
 from autofit.graphical.expectation_propagation import EPOptimiser
 from autofit.graphical.factor_graphs.factor import Factor
 from autofit.graphical.factor_graphs.graph import FactorGraph
@@ -129,14 +125,8 @@
         -------
         A collection of prior models
         """
-<<<<<<< HEAD
-        opt = EPOptimiser(
-            self.graph,
-            default_optimiser=optimiser
-=======
         opt = self._make_ep_optimiser(
             optimiser
->>>>>>> b4198001
         )
         updated_model = opt.run(
             self.mean_field_approximation()
