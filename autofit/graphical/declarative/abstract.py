--- conflicted
+++ resolved
@@ -103,12 +103,6 @@
             self,
             optimiser: AbstractFactorOptimiser,
             name=None,
-<<<<<<< HEAD
-            log_interval=10,
-            visualise_interval=10,
-            output_interval=10,
-=======
->>>>>>> f7472642
     ) -> EPOptimiser:
         return EPOptimiser(
             self.graph,
@@ -119,24 +113,12 @@
                 for factor in self.model_factors
                 if factor.optimiser is not None
             },
-<<<<<<< HEAD
-            log_interval=log_interval,
-            visualise_interval=visualise_interval,
-            output_interval=output_interval,
-=======
->>>>>>> f7472642
         )
 
     def optimise(
             self,
             optimiser: AbstractFactorOptimiser,
             name=None,
-<<<<<<< HEAD
-            log_interval=10,
-            visualise_interval=10,
-            output_interval=10,
-=======
->>>>>>> f7472642
             **kwargs
     ) -> CollectionPriorModel:
         """
@@ -157,14 +139,7 @@
         """
         opt = self._make_ep_optimiser(
             optimiser,
-<<<<<<< HEAD
-            name=name,
-            log_interval=log_interval,
-            visualise_interval=visualise_interval,
-            output_interval=output_interval,
-=======
             name=name
->>>>>>> f7472642
         )
         updated_model = opt.run(
             self.mean_field_approximation(),
