--- conflicted
+++ resolved
@@ -145,11 +145,7 @@
     return out
 
 
-<<<<<<< HEAD
-_M = TypeVar('M')
-=======
 _M = TypeVar('_M')
->>>>>>> d810dca5
 
 
 def prod(iterable: Iterable[_M], *arg: Tuple[_M]) -> _M:
@@ -240,11 +236,10 @@
         for i, val in enumerate(it):
             val += eps
             f1 = func(x0, *args, **kwargs)
-            jac[:, i] = (f1 - f0)/eps
+            jac[:, i] = (f1 - f0) / eps
             val -= eps
-            
+
     return jac.reshape(np.shape(f0) + np.shape(x0))
-
 
 
 def psilog(x: np.ndarray) -> np.ndarray:
