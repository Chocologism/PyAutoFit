
from typing import Dict, List, Optional

from autofit.jax_wrapper import numpy as np

import autofit as af

from autofit.example.result import ResultExample
from autofit.example.visualize import VisualizerExample

"""
The `analysis.py` module contains the dataset and log likelihood function which given a model instance (set up by
the non-linear search) fits the dataset and returns the log likelihood of that model.
"""


class Analysis(af.Analysis):

    """
    This over-write means the `Visualizer` class is used for visualization throughout the model-fit.

    This `VisualizerExample` object is in the `autofit.example.visualize` module and is used to customize the
    plots output during the model-fit.

    It has been extended with visualize methods that output visuals specific to the fitting of `1D` data.
    """
    Visualizer = VisualizerExample

    """
    This over-write means the `ResultExample` class is returned after the model-fit.

    This `ResultExample` object in the `autofit.example.result` module. 
    
    It has been extended, based on the model that is input into the analysis, to include a 
    property `max_log_likelihood_model_data`, which is the model data of the best-fit model.
    """

    Result = ResultExample

    def __init__(self, data: np.ndarray, noise_map: np.ndarray):
        """
        In this example the `Analysis` object only contains the data and noise-map. It can be easily extended,
        for more complex data-sets and model fitting problems.

        Parameters
        ----------
        data
            A 1D numpy array containing the data (e.g. a noisy 1D Gaussian) fitted in the workspace examples.
        noise_map
            A 1D numpy array containing the noise values of the data, used for computing the goodness of fit
            metric.
        """
        super().__init__()

        self.data = data
        self.noise_map = noise_map

    def log_likelihood_function(self, instance: af.ModelInstance) -> float:
        """
        Determine the log likelihood of a fit of multiple profiles to the dataset.

        Parameters
        ----------
        instance : af.Collection
            The model instances of the profiles.

        Returns
        -------
        The log likelihood value indicating how well this model fit the dataset.
        """
        model_data_1d = self.model_data_1d_from(instance=instance)

        residual_map = self.data - model_data_1d
        chi_squared_map = (residual_map / self.noise_map) ** 2.0
        log_likelihood = -0.5 * sum(chi_squared_map)

        return log_likelihood

    def model_data_1d_from(self, instance: af.ModelInstance) -> np.ndarray:
        """
        Returns the model data of a the 1D profiles.

        The way this is generated changes depending on if the model is a `Model` (therefore having only one profile)
        or a `Collection` (therefore having multiple profiles).

        If its a model, the model component's `model_data_1d_via_xvalues_from` is called and the output returned.
        For a collection, each components `model_data_1d_via_xvalues_from` is called, iterated through and summed
        to return the combined model data.

        Parameters
        ----------
        instance
            The model instance of the profile or collection of profiles.

        Returns
        -------
        The model data of the profiles.
        """

        xvalues = np.arange(self.data.shape[0])
        model_data_1d = np.zeros(self.data.shape[0])

        try:
            for profile in instance:
                try:
                    model_data_1d += profile.model_data_1d_via_xvalues_from(
                        xvalues=xvalues
                    )
                except AttributeError:
                    pass
        except TypeError:
            model_data_1d += instance.model_data_1d_via_xvalues_from(xvalues=xvalues)

        return model_data_1d

<<<<<<< HEAD
    def visualize(
        self,
        paths: af.DirectoryPaths,
        instance: af.ModelInstance,
        during_analysis: bool,
    ):
        """
        During a model-fit, the `visualize` method is called throughout the non-linear search and is used to output
        images indicating the quality of the fit so far..

        The `instance` passed into the visualize method is maximum log likelihood solution obtained by the model-fit
        so far and it can be used to provide on-the-fly images showing how the model-fit is going.

        For your model-fitting problem this function will be overwritten with plotting functions specific to your
        problem.

        Parameters
        ----------
        paths
            The PyAutoFit paths object which manages all paths, e.g. where the non-linear search outputs are stored,
            visualization, and the pickled objects used by the aggregator output by this function.
        instance
            An instance of the model that is being fitted to the data by this analysis (whose parameters have been set
            via a non-linear search).
        during_analysis
            If True the visualization is being performed midway through the non-linear search before it is finished,
            which may change which images are output.
        """

        xvalues = np.arange(self.data.shape[0])
        model_data_1d = np.zeros(self.data.shape[0])

        try:
            for profile in instance:
                try:
                    model_data_1d += profile.model_data_1d_via_xvalues_from(
                        xvalues=xvalues
                    )
                except AttributeError:
                    pass
        except TypeError:
            model_data_1d += instance.model_data_1d_via_xvalues_from(xvalues=xvalues)

        plt.errorbar(
            x=xvalues,
            y=self.data,
            yerr=self.noise_map,
            color="k",
            ecolor="k",
            elinewidth=1,
            capsize=2,
        )
        plt.plot(range(self.data.shape[0]), model_data_1d, color="r")
        plt.title("Dynesty model fit to 1D Gaussian + Exponential dataset.")
        plt.xlabel("x values of profile")
        plt.ylabel("Profile normalization")

        os.makedirs(paths.image_path, exist_ok=True)
        plt.savefig(paths.image_path / "model_fit.png")
        plt.clf()
        plt.close()

    def visualize_combined(
        self,
        analyses: List[af.Analysis],
        paths: af.DirectoryPaths,
        instance: af.ModelInstance,
        during_analysis: bool,
    ):
        """
        Visualise the instance using images and quantities which are shared across all analyses.

        For example, each Analysis may have a different dataset, where the fit to each dataset is intended to all
        be plotted on the same matplotlib subplot. This function can be overwritten to allow the visualization of such
        a plot.

        Only the first analysis is used to visualize the combined results, where it is assumed that it uses the
        `analyses` property to access the other analyses and perform visualization.

        Parameters
        ----------
        paths
            An object describing the paths for saving data (e.g. hard-disk directories or entries in sqlite database).
        instance
            The maximum likelihood instance of the model so far in the non-linear search.
        during_analysis
            Is this visualisation during analysis?
        """
        pass

=======
>>>>>>> 55eadc54
    def save_attributes(self, paths: af.DirectoryPaths):
        """
        Before the model-fit via the non-linear search begins, this routine saves attributes of the `Analysis` object
        to the `pickles` folder such that they can be loaded after the analysis using PyAutoFit's database and
        aggregator tools.

        For this analysis the following are output:

        - The dataset's data.
        - The dataset's noise-map.

        It is common for these attributes to be loaded by many of the template aggregator functions given in the
        `aggregator` modules. For example, when using the database tools to reperform a fit, this will by default
        load the dataset, settings and other attributes necessary to perform a fit using the attributes output by
        this function.

        Parameters
        ----------
        paths
            The PyAutoFit paths object which manages all paths, e.g. where the non-linear search outputs are stored,
            visualization, and the pickled objects used by the aggregator output by this function.
        """
        paths.save_json(name="data", object_dict=self.data.tolist(), prefix="dataset")
        paths.save_json(
            name="noise_map", object_dict=self.noise_map.tolist(), prefix="dataset"
        )

    def make_result(
        self,
        samples_summary: af.SamplesSummary,
        paths: af.AbstractPaths,
        samples: Optional[af.SamplesPDF] = None,
        search_internal: Optional[object] = None,
        analysis: Optional[object] = None,
    ) -> Result:
        """
        Returns the `Result` of the non-linear search after it is completed.

        The result type is defined as a class variable in the `Analysis` class (see top of code under the python code
        `class Analysis(af.Analysis)`.

        The result can be manually overwritten by a user to return a user-defined result object, which can be extended
        with additional methods and attribute specific to the model-fit.

        This example class does example this, whereby the analysis result has been over written with the `ResultExample`
        class, which contains a property `max_log_likelihood_model_data_1d` that returns the model data of the
        best-fit model. This API means you can customize your result object to include whatever attributes you want
        and therefore make a result object specific to your model-fit and model-fitting problem.

        The `Result` object you return can be customized to include:

        - The samples summary, which contains the maximum log likelihood instance and median PDF model.

        - The paths of the search, which are used for loading the samples and search internal below when a search
        is resumed.

        - The samples of the non-linear search (e.g. MCMC chains) also stored in `samples.csv`.

        - The non-linear search used for the fit in its internal representation, which is used for resuming a search
        and making bespoke visualization using the search's internal results.

        - The analysis used to fit the model (default disabled to save memory, but option may be useful for certain
        projects).

        Parameters
        ----------
        samples_summary
            The summary of the samples of the non-linear search, which include the maximum log likelihood instance and
            median PDF model.
        paths
            An object describing the paths for saving data (e.g. hard-disk directories or entries in sqlite database).
        samples
            The samples of the non-linear search, for example the chains of an MCMC run.
        search_internal
            The internal representation of the non-linear search used to perform the model-fit.
        analysis
            The analysis used to fit the model.

        Returns
        -------
        Result
            The result of the non-linear search, which is defined as a class variable in the `Analysis` class.
        """
        return self.Result(
            samples_summary=samples_summary,
            paths=paths,
            samples=samples,
            search_internal=search_internal,
            analysis=self,
        )

    def compute_latent_variables(self, instance) -> Dict[str, float]:
        """
        A latent variable is not a model parameter but can be derived from the model. Its value and errors may be
        of interest and aid in the interpretation of a model-fit.

        For example, for the simple 1D Gaussian example, it could be the full-width half maximum (FWHM) of the
        Gaussian. This is not included in the model but can be easily derived from the Gaussian's sigma value.

        By overwriting this method we can manually specify latent variables that are calculated and output to
        a `latent.csv` file, which mirrors the `samples.csv` file.

        In the example below, the `latent.csv` file will contain one column with the FWHM of every Gausian model
        sampled by the non-linear search.

        This function is called for every non-linear search sample, where the `instance` passed in corresponds to
        each sample.

        Parameters
        ----------
        instance
            The instances of the model which the latent variable is derived from.

        Returns
        -------

        """
        try:
            return {"fwhm": instance.fwhm}
        except AttributeError:
            return {}
<|MERGE_RESOLUTION|>--- conflicted
+++ resolved
@@ -1,329 +1,326 @@
-
-from typing import Dict, List, Optional
-
-from autofit.jax_wrapper import numpy as np
-
-import autofit as af
-
-from autofit.example.result import ResultExample
-from autofit.example.visualize import VisualizerExample
-
-"""
-The `analysis.py` module contains the dataset and log likelihood function which given a model instance (set up by
-the non-linear search) fits the dataset and returns the log likelihood of that model.
-"""
-
-
-class Analysis(af.Analysis):
-
-    """
-    This over-write means the `Visualizer` class is used for visualization throughout the model-fit.
-
-    This `VisualizerExample` object is in the `autofit.example.visualize` module and is used to customize the
-    plots output during the model-fit.
-
-    It has been extended with visualize methods that output visuals specific to the fitting of `1D` data.
-    """
-    Visualizer = VisualizerExample
-
-    """
-    This over-write means the `ResultExample` class is returned after the model-fit.
-
-    This `ResultExample` object in the `autofit.example.result` module. 
-    
-    It has been extended, based on the model that is input into the analysis, to include a 
-    property `max_log_likelihood_model_data`, which is the model data of the best-fit model.
-    """
-
-    Result = ResultExample
-
-    def __init__(self, data: np.ndarray, noise_map: np.ndarray):
-        """
-        In this example the `Analysis` object only contains the data and noise-map. It can be easily extended,
-        for more complex data-sets and model fitting problems.
-
-        Parameters
-        ----------
-        data
-            A 1D numpy array containing the data (e.g. a noisy 1D Gaussian) fitted in the workspace examples.
-        noise_map
-            A 1D numpy array containing the noise values of the data, used for computing the goodness of fit
-            metric.
-        """
-        super().__init__()
-
-        self.data = data
-        self.noise_map = noise_map
-
-    def log_likelihood_function(self, instance: af.ModelInstance) -> float:
-        """
-        Determine the log likelihood of a fit of multiple profiles to the dataset.
-
-        Parameters
-        ----------
-        instance : af.Collection
-            The model instances of the profiles.
-
-        Returns
-        -------
-        The log likelihood value indicating how well this model fit the dataset.
-        """
-        model_data_1d = self.model_data_1d_from(instance=instance)
-
-        residual_map = self.data - model_data_1d
-        chi_squared_map = (residual_map / self.noise_map) ** 2.0
-        log_likelihood = -0.5 * sum(chi_squared_map)
-
-        return log_likelihood
-
-    def model_data_1d_from(self, instance: af.ModelInstance) -> np.ndarray:
-        """
-        Returns the model data of a the 1D profiles.
-
-        The way this is generated changes depending on if the model is a `Model` (therefore having only one profile)
-        or a `Collection` (therefore having multiple profiles).
-
-        If its a model, the model component's `model_data_1d_via_xvalues_from` is called and the output returned.
-        For a collection, each components `model_data_1d_via_xvalues_from` is called, iterated through and summed
-        to return the combined model data.
-
-        Parameters
-        ----------
-        instance
-            The model instance of the profile or collection of profiles.
-
-        Returns
-        -------
-        The model data of the profiles.
-        """
-
-        xvalues = np.arange(self.data.shape[0])
-        model_data_1d = np.zeros(self.data.shape[0])
-
-        try:
-            for profile in instance:
-                try:
-                    model_data_1d += profile.model_data_1d_via_xvalues_from(
-                        xvalues=xvalues
-                    )
-                except AttributeError:
-                    pass
-        except TypeError:
-            model_data_1d += instance.model_data_1d_via_xvalues_from(xvalues=xvalues)
-
-        return model_data_1d
-
-<<<<<<< HEAD
-    def visualize(
-        self,
-        paths: af.DirectoryPaths,
-        instance: af.ModelInstance,
-        during_analysis: bool,
-    ):
-        """
-        During a model-fit, the `visualize` method is called throughout the non-linear search and is used to output
-        images indicating the quality of the fit so far..
-
-        The `instance` passed into the visualize method is maximum log likelihood solution obtained by the model-fit
-        so far and it can be used to provide on-the-fly images showing how the model-fit is going.
-
-        For your model-fitting problem this function will be overwritten with plotting functions specific to your
-        problem.
-
-        Parameters
-        ----------
-        paths
-            The PyAutoFit paths object which manages all paths, e.g. where the non-linear search outputs are stored,
-            visualization, and the pickled objects used by the aggregator output by this function.
-        instance
-            An instance of the model that is being fitted to the data by this analysis (whose parameters have been set
-            via a non-linear search).
-        during_analysis
-            If True the visualization is being performed midway through the non-linear search before it is finished,
-            which may change which images are output.
-        """
-
-        xvalues = np.arange(self.data.shape[0])
-        model_data_1d = np.zeros(self.data.shape[0])
-
-        try:
-            for profile in instance:
-                try:
-                    model_data_1d += profile.model_data_1d_via_xvalues_from(
-                        xvalues=xvalues
-                    )
-                except AttributeError:
-                    pass
-        except TypeError:
-            model_data_1d += instance.model_data_1d_via_xvalues_from(xvalues=xvalues)
-
-        plt.errorbar(
-            x=xvalues,
-            y=self.data,
-            yerr=self.noise_map,
-            color="k",
-            ecolor="k",
-            elinewidth=1,
-            capsize=2,
-        )
-        plt.plot(range(self.data.shape[0]), model_data_1d, color="r")
-        plt.title("Dynesty model fit to 1D Gaussian + Exponential dataset.")
-        plt.xlabel("x values of profile")
-        plt.ylabel("Profile normalization")
-
-        os.makedirs(paths.image_path, exist_ok=True)
-        plt.savefig(paths.image_path / "model_fit.png")
-        plt.clf()
-        plt.close()
-
-    def visualize_combined(
-        self,
-        analyses: List[af.Analysis],
-        paths: af.DirectoryPaths,
-        instance: af.ModelInstance,
-        during_analysis: bool,
-    ):
-        """
-        Visualise the instance using images and quantities which are shared across all analyses.
-
-        For example, each Analysis may have a different dataset, where the fit to each dataset is intended to all
-        be plotted on the same matplotlib subplot. This function can be overwritten to allow the visualization of such
-        a plot.
-
-        Only the first analysis is used to visualize the combined results, where it is assumed that it uses the
-        `analyses` property to access the other analyses and perform visualization.
-
-        Parameters
-        ----------
-        paths
-            An object describing the paths for saving data (e.g. hard-disk directories or entries in sqlite database).
-        instance
-            The maximum likelihood instance of the model so far in the non-linear search.
-        during_analysis
-            Is this visualisation during analysis?
-        """
-        pass
-
-=======
->>>>>>> 55eadc54
-    def save_attributes(self, paths: af.DirectoryPaths):
-        """
-        Before the model-fit via the non-linear search begins, this routine saves attributes of the `Analysis` object
-        to the `pickles` folder such that they can be loaded after the analysis using PyAutoFit's database and
-        aggregator tools.
-
-        For this analysis the following are output:
-
-        - The dataset's data.
-        - The dataset's noise-map.
-
-        It is common for these attributes to be loaded by many of the template aggregator functions given in the
-        `aggregator` modules. For example, when using the database tools to reperform a fit, this will by default
-        load the dataset, settings and other attributes necessary to perform a fit using the attributes output by
-        this function.
-
-        Parameters
-        ----------
-        paths
-            The PyAutoFit paths object which manages all paths, e.g. where the non-linear search outputs are stored,
-            visualization, and the pickled objects used by the aggregator output by this function.
-        """
-        paths.save_json(name="data", object_dict=self.data.tolist(), prefix="dataset")
-        paths.save_json(
-            name="noise_map", object_dict=self.noise_map.tolist(), prefix="dataset"
-        )
-
-    def make_result(
-        self,
-        samples_summary: af.SamplesSummary,
-        paths: af.AbstractPaths,
-        samples: Optional[af.SamplesPDF] = None,
-        search_internal: Optional[object] = None,
-        analysis: Optional[object] = None,
-    ) -> Result:
-        """
-        Returns the `Result` of the non-linear search after it is completed.
-
-        The result type is defined as a class variable in the `Analysis` class (see top of code under the python code
-        `class Analysis(af.Analysis)`.
-
-        The result can be manually overwritten by a user to return a user-defined result object, which can be extended
-        with additional methods and attribute specific to the model-fit.
-
-        This example class does example this, whereby the analysis result has been over written with the `ResultExample`
-        class, which contains a property `max_log_likelihood_model_data_1d` that returns the model data of the
-        best-fit model. This API means you can customize your result object to include whatever attributes you want
-        and therefore make a result object specific to your model-fit and model-fitting problem.
-
-        The `Result` object you return can be customized to include:
-
-        - The samples summary, which contains the maximum log likelihood instance and median PDF model.
-
-        - The paths of the search, which are used for loading the samples and search internal below when a search
-        is resumed.
-
-        - The samples of the non-linear search (e.g. MCMC chains) also stored in `samples.csv`.
-
-        - The non-linear search used for the fit in its internal representation, which is used for resuming a search
-        and making bespoke visualization using the search's internal results.
-
-        - The analysis used to fit the model (default disabled to save memory, but option may be useful for certain
-        projects).
-
-        Parameters
-        ----------
-        samples_summary
-            The summary of the samples of the non-linear search, which include the maximum log likelihood instance and
-            median PDF model.
-        paths
-            An object describing the paths for saving data (e.g. hard-disk directories or entries in sqlite database).
-        samples
-            The samples of the non-linear search, for example the chains of an MCMC run.
-        search_internal
-            The internal representation of the non-linear search used to perform the model-fit.
-        analysis
-            The analysis used to fit the model.
-
-        Returns
-        -------
-        Result
-            The result of the non-linear search, which is defined as a class variable in the `Analysis` class.
-        """
-        return self.Result(
-            samples_summary=samples_summary,
-            paths=paths,
-            samples=samples,
-            search_internal=search_internal,
-            analysis=self,
-        )
-
-    def compute_latent_variables(self, instance) -> Dict[str, float]:
-        """
-        A latent variable is not a model parameter but can be derived from the model. Its value and errors may be
-        of interest and aid in the interpretation of a model-fit.
-
-        For example, for the simple 1D Gaussian example, it could be the full-width half maximum (FWHM) of the
-        Gaussian. This is not included in the model but can be easily derived from the Gaussian's sigma value.
-
-        By overwriting this method we can manually specify latent variables that are calculated and output to
-        a `latent.csv` file, which mirrors the `samples.csv` file.
-
-        In the example below, the `latent.csv` file will contain one column with the FWHM of every Gausian model
-        sampled by the non-linear search.
-
-        This function is called for every non-linear search sample, where the `instance` passed in corresponds to
-        each sample.
-
-        Parameters
-        ----------
-        instance
-            The instances of the model which the latent variable is derived from.
-
-        Returns
-        -------
-
-        """
-        try:
-            return {"fwhm": instance.fwhm}
-        except AttributeError:
-            return {}
+
+from typing import Dict, List, Optional
+
+from autofit.jax_wrapper import numpy as np
+
+import autofit as af
+
+from autofit.example.result import ResultExample
+from autofit.example.visualize import VisualizerExample
+
+"""
+The `analysis.py` module contains the dataset and log likelihood function which given a model instance (set up by
+the non-linear search) fits the dataset and returns the log likelihood of that model.
+"""
+
+
+class Analysis(af.Analysis):
+
+    """
+    This over-write means the `Visualizer` class is used for visualization throughout the model-fit.
+
+    This `VisualizerExample` object is in the `autofit.example.visualize` module and is used to customize the
+    plots output during the model-fit.
+
+    It has been extended with visualize methods that output visuals specific to the fitting of `1D` data.
+    """
+    Visualizer = VisualizerExample
+
+    """
+    This over-write means the `ResultExample` class is returned after the model-fit.
+
+    This `ResultExample` object in the `autofit.example.result` module. 
+    
+    It has been extended, based on the model that is input into the analysis, to include a 
+    property `max_log_likelihood_model_data`, which is the model data of the best-fit model.
+    """
+
+    Result = ResultExample
+
+    def __init__(self, data: np.ndarray, noise_map: np.ndarray):
+        """
+        In this example the `Analysis` object only contains the data and noise-map. It can be easily extended,
+        for more complex data-sets and model fitting problems.
+
+        Parameters
+        ----------
+        data
+            A 1D numpy array containing the data (e.g. a noisy 1D Gaussian) fitted in the workspace examples.
+        noise_map
+            A 1D numpy array containing the noise values of the data, used for computing the goodness of fit
+            metric.
+        """
+        super().__init__()
+
+        self.data = data
+        self.noise_map = noise_map
+
+    def log_likelihood_function(self, instance: af.ModelInstance) -> float:
+        """
+        Determine the log likelihood of a fit of multiple profiles to the dataset.
+
+        Parameters
+        ----------
+        instance : af.Collection
+            The model instances of the profiles.
+
+        Returns
+        -------
+        The log likelihood value indicating how well this model fit the dataset.
+        """
+        model_data_1d = self.model_data_1d_from(instance=instance)
+
+        residual_map = self.data - model_data_1d
+        chi_squared_map = (residual_map / self.noise_map) ** 2.0
+        log_likelihood = -0.5 * sum(chi_squared_map)
+
+        return log_likelihood
+
+    def model_data_1d_from(self, instance: af.ModelInstance) -> np.ndarray:
+        """
+        Returns the model data of a the 1D profiles.
+
+        The way this is generated changes depending on if the model is a `Model` (therefore having only one profile)
+        or a `Collection` (therefore having multiple profiles).
+
+        If its a model, the model component's `model_data_1d_via_xvalues_from` is called and the output returned.
+        For a collection, each components `model_data_1d_via_xvalues_from` is called, iterated through and summed
+        to return the combined model data.
+
+        Parameters
+        ----------
+        instance
+            The model instance of the profile or collection of profiles.
+
+        Returns
+        -------
+        The model data of the profiles.
+        """
+
+        xvalues = np.arange(self.data.shape[0])
+        model_data_1d = np.zeros(self.data.shape[0])
+
+        try:
+            for profile in instance:
+                try:
+                    model_data_1d += profile.model_data_1d_via_xvalues_from(
+                        xvalues=xvalues
+                    )
+                except AttributeError:
+                    pass
+        except TypeError:
+            model_data_1d += instance.model_data_1d_via_xvalues_from(xvalues=xvalues)
+
+        return model_data_1d
+
+    def visualize(
+        self,
+        paths: af.DirectoryPaths,
+        instance: af.ModelInstance,
+        during_analysis: bool,
+    ):
+        """
+        During a model-fit, the `visualize` method is called throughout the non-linear search and is used to output
+        images indicating the quality of the fit so far..
+
+        The `instance` passed into the visualize method is maximum log likelihood solution obtained by the model-fit
+        so far and it can be used to provide on-the-fly images showing how the model-fit is going.
+
+        For your model-fitting problem this function will be overwritten with plotting functions specific to your
+        problem.
+
+        Parameters
+        ----------
+        paths
+            The PyAutoFit paths object which manages all paths, e.g. where the non-linear search outputs are stored,
+            visualization, and the pickled objects used by the aggregator output by this function.
+        instance
+            An instance of the model that is being fitted to the data by this analysis (whose parameters have been set
+            via a non-linear search).
+        during_analysis
+            If True the visualization is being performed midway through the non-linear search before it is finished,
+            which may change which images are output.
+        """
+
+        xvalues = np.arange(self.data.shape[0])
+        model_data_1d = np.zeros(self.data.shape[0])
+
+        try:
+            for profile in instance:
+                try:
+                    model_data_1d += profile.model_data_1d_via_xvalues_from(
+                        xvalues=xvalues
+                    )
+                except AttributeError:
+                    pass
+        except TypeError:
+            model_data_1d += instance.model_data_1d_via_xvalues_from(xvalues=xvalues)
+
+        plt.errorbar(
+            x=xvalues,
+            y=self.data,
+            yerr=self.noise_map,
+            color="k",
+            ecolor="k",
+            elinewidth=1,
+            capsize=2,
+        )
+        plt.plot(range(self.data.shape[0]), model_data_1d, color="r")
+        plt.title("Dynesty model fit to 1D Gaussian + Exponential dataset.")
+        plt.xlabel("x values of profile")
+        plt.ylabel("Profile normalization")
+
+        os.makedirs(paths.image_path, exist_ok=True)
+        plt.savefig(paths.image_path / "model_fit.png")
+        plt.clf()
+        plt.close()
+
+    def visualize_combined(
+        self,
+        analyses: List[af.Analysis],
+        paths: af.DirectoryPaths,
+        instance: af.ModelInstance,
+        during_analysis: bool,
+    ):
+        """
+        Visualise the instance using images and quantities which are shared across all analyses.
+
+        For example, each Analysis may have a different dataset, where the fit to each dataset is intended to all
+        be plotted on the same matplotlib subplot. This function can be overwritten to allow the visualization of such
+        a plot.
+
+        Only the first analysis is used to visualize the combined results, where it is assumed that it uses the
+        `analyses` property to access the other analyses and perform visualization.
+
+        Parameters
+        ----------
+        paths
+            An object describing the paths for saving data (e.g. hard-disk directories or entries in sqlite database).
+        instance
+            The maximum likelihood instance of the model so far in the non-linear search.
+        during_analysis
+            Is this visualisation during analysis?
+        """
+        pass
+
+    def save_attributes(self, paths: af.DirectoryPaths):
+        """
+        Before the model-fit via the non-linear search begins, this routine saves attributes of the `Analysis` object
+        to the `pickles` folder such that they can be loaded after the analysis using PyAutoFit's database and
+        aggregator tools.
+
+        For this analysis the following are output:
+
+        - The dataset's data.
+        - The dataset's noise-map.
+
+        It is common for these attributes to be loaded by many of the template aggregator functions given in the
+        `aggregator` modules. For example, when using the database tools to reperform a fit, this will by default
+        load the dataset, settings and other attributes necessary to perform a fit using the attributes output by
+        this function.
+
+        Parameters
+        ----------
+        paths
+            The PyAutoFit paths object which manages all paths, e.g. where the non-linear search outputs are stored,
+            visualization, and the pickled objects used by the aggregator output by this function.
+        """
+        paths.save_json(name="data", object_dict=self.data.tolist(), prefix="dataset")
+        paths.save_json(
+            name="noise_map", object_dict=self.noise_map.tolist(), prefix="dataset"
+        )
+
+    def make_result(
+        self,
+        samples_summary: af.SamplesSummary,
+        paths: af.AbstractPaths,
+        samples: Optional[af.SamplesPDF] = None,
+        search_internal: Optional[object] = None,
+        analysis: Optional[object] = None,
+    ) -> Result:
+        """
+        Returns the `Result` of the non-linear search after it is completed.
+
+        The result type is defined as a class variable in the `Analysis` class (see top of code under the python code
+        `class Analysis(af.Analysis)`.
+
+        The result can be manually overwritten by a user to return a user-defined result object, which can be extended
+        with additional methods and attribute specific to the model-fit.
+
+        This example class does example this, whereby the analysis result has been over written with the `ResultExample`
+        class, which contains a property `max_log_likelihood_model_data_1d` that returns the model data of the
+        best-fit model. This API means you can customize your result object to include whatever attributes you want
+        and therefore make a result object specific to your model-fit and model-fitting problem.
+
+        The `Result` object you return can be customized to include:
+
+        - The samples summary, which contains the maximum log likelihood instance and median PDF model.
+
+        - The paths of the search, which are used for loading the samples and search internal below when a search
+        is resumed.
+
+        - The samples of the non-linear search (e.g. MCMC chains) also stored in `samples.csv`.
+
+        - The non-linear search used for the fit in its internal representation, which is used for resuming a search
+        and making bespoke visualization using the search's internal results.
+
+        - The analysis used to fit the model (default disabled to save memory, but option may be useful for certain
+        projects).
+
+        Parameters
+        ----------
+        samples_summary
+            The summary of the samples of the non-linear search, which include the maximum log likelihood instance and
+            median PDF model.
+        paths
+            An object describing the paths for saving data (e.g. hard-disk directories or entries in sqlite database).
+        samples
+            The samples of the non-linear search, for example the chains of an MCMC run.
+        search_internal
+            The internal representation of the non-linear search used to perform the model-fit.
+        analysis
+            The analysis used to fit the model.
+
+        Returns
+        -------
+        Result
+            The result of the non-linear search, which is defined as a class variable in the `Analysis` class.
+        """
+        return self.Result(
+            samples_summary=samples_summary,
+            paths=paths,
+            samples=samples,
+            search_internal=search_internal,
+            analysis=self,
+        )
+
+    def compute_latent_variables(self, instance) -> Dict[str, float]:
+        """
+        A latent variable is not a model parameter but can be derived from the model. Its value and errors may be
+        of interest and aid in the interpretation of a model-fit.
+
+        For example, for the simple 1D Gaussian example, it could be the full-width half maximum (FWHM) of the
+        Gaussian. This is not included in the model but can be easily derived from the Gaussian's sigma value.
+
+        By overwriting this method we can manually specify latent variables that are calculated and output to
+        a `latent.csv` file, which mirrors the `samples.csv` file.
+
+        In the example below, the `latent.csv` file will contain one column with the FWHM of every Gausian model
+        sampled by the non-linear search.
+
+        This function is called for every non-linear search sample, where the `instance` passed in corresponds to
+        each sample.
+
+        Parameters
+        ----------
+        instance
+            The instances of the model which the latent variable is derived from.
+
+        Returns
+        -------
+
+        """
+        try:
+            return {"fwhm": instance.fwhm}
+        except AttributeError:
+            return {}