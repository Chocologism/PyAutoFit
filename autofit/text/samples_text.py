--- conflicted
+++ resolved
@@ -72,88 +72,8 @@
             name_to_label=name_to_label,
         )
 
-<<<<<<< HEAD
-            results += [
-                "\n WARNING: The samples have not converged enough to compute a PDF and model errors. \n "
-                "The model below over estimates errors. \n\n"
-            ]
-            results += median_pdf_with_errors_at_sigma_summary(
-                samples=samples, sigma=1.0
-            )
-
-        results += ["\n\ninstances\n"]
-
-    formatter = frm.TextFormatter()
-
-    for t in samples.model.path_float_tuples:
-        formatter.add(t)
-
-    results += ["\n" + formatter.text]
-
-    frm.output_list_of_strings_to_file(file=filename, list_of_strings=results)
-
-
-def latex_results_at_sigma_from_samples(samples, sigma, format_str="{:.2f}") -> [str]:
-    """Return the results of the non-linear search at an input sigma value as a string that is formated for simple
-    copy and pasting in a LaTex document.
-
-    Parameters
-    ----------
-    sigma : float
-        The sigma within which the PDF is used to estimate errors (e.g. sigma = 1.0 uses 0.6826 of the PDF).
-    format_str : str
-        The formatting of the parameter string, e.g. how many decimal points to which the parameter is written.
-    """
-
-    labels = samples.model.parameter_labels
-    subscripts = samples.model.subscripts
-    labels = [
-        f"{label}_{{\\mathrm{{{subscript}}}}}"
-        for label, subscript in zip(labels, subscripts)
-    ]
-    median_pdfs = samples.median_pdf_vector
-    uppers = samples.vector_at_upper_sigma(sigma=sigma)
-    lowers = samples.vector_at_lower_sigma(sigma=sigma)
-
-    line = []
-
-    for i in range(len(labels)):
-        median_pdf = format_str.format(median_pdfs[i])
-        upper = format_str.format(uppers[i])
-        lower = format_str.format(lowers[i])
-
-        line += [f"{labels[i]} = {median_pdf}^{{+{upper}}}_{{-{lower}}} & "]
-
-    return line
-
-
-def search_summary_from_samples(samples) -> [str]:
-    line = [f"Total Samples = {samples.total_samples}\n"]
-    if hasattr(samples, "total_accepted_samples"):
-        line.append(f"Total Accepted Samples = {samples.total_accepted_samples}\n")
-        line.append(f"Acceptance Ratio = {samples.acceptance_ratio}\n")
-    if samples.time is not None:
-        line.append(f"Time To Run = {samples.time}\n")
-    return line
-
-
-def search_summary_to_file(samples, filename):
-    summary = search_summary_from_samples(samples=samples)
-
-    frm.output_list_of_strings_to_file(file=filename, list_of_strings=summary)
-=======
         table.append(f"{label_value}")
->>>>>>> c3f10f67
 
     table = "".join(table)[:-3]
 
-<<<<<<< HEAD
-def format_str() -> str:
-    """The format string for the model.results file, describing to how many decimal points every parameter
-    estimate is output in the model.results file.
-    """
-    decimal_places = conf.instance["general"]["output"]["model_results_decimal_places"]
-    return f"{{:.{decimal_places}f}}"
-=======
-    return "{}".format(table)
->>>>>>> c3f10f67
+    return "{}".format(table)