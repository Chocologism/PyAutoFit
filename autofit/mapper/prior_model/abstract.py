import copy
import inspect
import logging
from functools import wraps
from numbers import Number
from random import random
from typing import Tuple, Optional

import numpy as np
import json

from autoconf import conf
from autoconf.exc import ConfigException
from autofit import exc
from autofit.mapper import model
from autofit.mapper.model import AbstractModel, frozen_cache
from autofit.mapper.prior.deferred import DeferredArgument
from autofit.mapper.prior.prior import GaussianPrior
from autofit.mapper.prior.prior import TuplePrior, Prior, WidthModifier, Limits
from autofit.mapper.prior_model.attribute_pair import DeferredNameValue
from autofit.mapper.prior_model.attribute_pair import cast_collection, PriorNameValue, InstanceNameValue
from autofit.mapper.prior_model.recursion import DynamicRecursionCache
from autofit.mapper.prior_model.util import PriorModelNameValue
from autofit.text import formatter as frm
from autofit.text.formatter import TextFormatter


logger = logging.getLogger(
    __name__
)


def check_assertions(func):
    @wraps(func)
    def wrapper(s, arguments):
        # noinspection PyProtectedMember
        failed_assertions = [
            assertion
            for assertion
            in s._assertions
            if assertion is False or assertion is not True and not assertion.instance_for_arguments(
                arguments
            )
        ]
        number_of_failed_assertions = len(failed_assertions)
        if number_of_failed_assertions > 0:
            name_string = "\n".join([
                assertion.name
                for assertion
                in failed_assertions
                if hasattr(assertion, "name") and assertion.name is not None
            ])
            raise exc.FitException(
                f"{number_of_failed_assertions} assertions failed!\n{name_string}"
            )

        return func(s, arguments)

    return wrapper


class AbstractPriorModel(AbstractModel):
    """
    Abstract model that maps a set of priors to a particular class. Must be
    overridden by any prior model so that the model mapper recognises its prior \
    model attributes.
    @DynamicAttrs
    """

    def __init__(self):
        super().__init__()
        self._assertions = list()

<<<<<<< HEAD
=======
    @classmethod
    def from_json(cls, file : str):
        """
        Loads the model from a .json file, which was written using the model's dictionary (`dict`) attribute as
        follows:

        import json

        with open(filename, "w+") as f:
            json.dump(model.dict, f, indent=4)

        Parameters
        ----------
        file
            The path and name of the .json file the model is loaded from.

        Returns
        -------
        object
            The model, which may be a `Collection` of `PriorModel` objects or a single `PriorModel`.
        """

        with open(file) as json_file:
            model_dict = json.load(json_file)

        return cls.from_dict(d=model_dict)

    @staticmethod
    def from_dict(d):
        """
        Recursively parse a dictionary returning the model, collection or
        instance that is represents.

        Parameters
        ----------
        d
            A dictionary representation of some object

        Returns
        -------
        An instance
        """
        from .prior_model import PriorModel
        from .collection import CollectionPriorModel

        if not isinstance(
                d, dict
        ):
            return d

        type_ = d["type"]

        if type_ == "model":
            instance = PriorModel(
                get_class(
                    d.pop("class_path")
                )
            )
        elif type_ == "collection":
            instance = CollectionPriorModel()
        elif type_ == "instance":
            cls = get_class(
                d.pop("class_path")
            )
            instance = object.__new__(cls)

        else:
            return Prior.from_dict(d)

        d.pop("type")

        for key, value in d.items():
            setattr(
                instance,
                key,
                AbstractPriorModel.from_dict(value)
            )
        return instance

    @property
    def dict(self) -> dict:
        """
        A dictionary representation of this object
        """
        from .prior_model import PriorModel
        from .collection import CollectionPriorModel

        if isinstance(
                self,
                CollectionPriorModel
        ):
            type_ = "collection"
        elif self.prior_count == 0:
            type_ = "instance"
        elif isinstance(
                self,
                PriorModel
        ):
            type_ = "model"
        else:
            raise AssertionError(
                f"{self.__class__.__name__} cannot be serialised to dict"
            )

        dict_ = {
            "type": type_
        }

        for key, value in self._dict.items():
            try:
                value = AbstractPriorModel.from_instance(
                    value
                ).dict
            except AttributeError:
                pass
            dict_[key] = value
        return dict_

    @property
    def _dict(self):
        return {
            key: value
            for key, value in self.__dict__.items()
            if key not in ("component_number", "item_number", "id", "cls")
               and not key.startswith("_")
        }

>>>>>>> 94555a7d
    def add_assertion(self, assertion, name=""):
        """
        Assert that some relationship holds between physical values associated with
        priors at the point an instance is created. If this fails a FitException is
        raised causing the model to be re-sampled.
        Parameters
        ----------
        assertion
            An assertion that one prior must be greater than another.
        name
            A name describing the assertion that is logged when it is violated.
        """
        if assertion is True:
            return
        try:
            assertion.name = name
        except AttributeError:
            pass
        self._assertions.append(assertion)

    @property
    def name(self):
        return self.__class__.__name__

    # noinspection PyUnusedLocal
    @staticmethod
    def from_object(t, *args, **kwargs):
        if inspect.isclass(t):
            from .prior_model import PriorModel

            obj = object.__new__(PriorModel)
            obj.__init__(t, **kwargs)
        elif isinstance(t, list) or isinstance(t, dict):
            from autofit.mapper.prior_model import collection
            obj = object.__new__(
                collection.CollectionPriorModel
            )
            obj.__init__(t)
        else:
            obj = t
        return obj

    def take_attributes(
            self,
            source: object
    ):
        """
        Take all attributes with a matching path from the source prior model.

        For example, if this prior model has a prior "one" and a matching prior
        is found associated with the source model then that attribute is attached
        to this model.

        If no matching attribute is found nothing happens.

        Parameters
        ----------
        source
            An instance or prior model from a previous search from which attributes
            are passed to this model.
        """

        def assert_no_assertions(obj):
            if len(getattr(obj, "_assertions", [])) > 0:
                raise AssertionError(
                    "take_attributes cannot be called once assertions have been added to the target"
                )

        assert_no_assertions(self)

        for path, _ in sum(map(
                self.path_instance_tuples_for_class,
                (Prior, float, TuplePrior)),
                []
        ):
            try:
                item = copy.copy(source)
                if isinstance(item, dict):
                    from autofit.mapper.prior_model.collection import CollectionPriorModel
                    item = CollectionPriorModel(item)
                for attribute in path:
                    item = copy.copy(
                        getattr(
                            item,
                            attribute
                        )
                    )

                target = self
                for attribute in path[:-1]:
                    target = getattr(target, attribute)
                    assert_no_assertions(target)

                setattr(target, path[-1], item)
            except AttributeError:
                pass

    def instance_from_unit_vector(self, unit_vector, assert_priors_in_limits=True):
        """
        Returns a ModelInstance, which has an attribute and class instance corresponding
        to every `PriorModel` attributed to this instance.
        This method takes as input a unit vector of parameter values, converting each to
        physical values via their priors.
        Parameters
        ----------
        assert_priors_in_limits
            If true then an exception is thrown if priors fall outside defined limits
        unit_vector: [float]
            A unit hypercube vector that is mapped to an instance of physical values via the priors.
        Returns
        -------
        model_instance : autofit.mapper.model.ModelInstance
            An object containing reconstructed model_mapper instances
        Raises
        ------
        exc.FitException
            If any assertion attached to this object returns False.
        """
        exception_tuples = self.attribute_tuples_with_type(
            ConfigException
        )
        if len(exception_tuples) > 0:
            for name, exception in exception_tuples:
                logger.exception(
                    f"Could not load {name} because:\n\n{exception}"
                )
            names = [name for name, _ in exception_tuples]
            raise ConfigException(
                f"No configuration was found for some attributes ({', '.join(names)})"
            )

        arguments = dict(
            map(
                lambda prior_tuple, unit: (
                    prior_tuple.prior,
                    prior_tuple.prior.value_for(unit),
                ),
                self.prior_tuples_ordered_by_id,
                unit_vector,
            )
        )

        return self.instance_for_arguments(
            arguments,
            assert_priors_in_limits=assert_priors_in_limits
        )

    @property
    @cast_collection(PriorNameValue)
    @frozen_cache
    def unique_prior_tuples(self):
        """
        Returns
        -------
        prior_tuple_dict: [(Prior, PriorTuple)]
            The set of all priors associated with this mapper
        """
        return {
            prior_tuple[1]: prior_tuple
            for prior_tuple in self.attribute_tuples_with_type(Prior)
        }.values()

    @property
    @cast_collection(PriorNameValue)
    def prior_tuples_ordered_by_id(self):
        """
        Returns
        -------
        priors: [Prior]
            An ordered list of unique priors associated with this mapper
        """
        return sorted(
            list(self.unique_prior_tuples), key=lambda prior_tuple: prior_tuple.prior.id
        )

    def vector_from_unit_vector(self, unit_vector):
        """
        Parameters
        ----------
        unit_vector: [float]
            A unit hypercube vector
        Returns
        -------
        values: [float]
            A vector with values output by priors
        """
        return list(
            map(
                lambda prior_tuple, unit: prior_tuple.prior.value_for(unit),
                self.prior_tuples_ordered_by_id,
                unit_vector,
            )
        )

    def random_unit_vector_within_limits(self, lower_limit=0.0, upper_limit=1.0):
        """ Generate a random vector of unit values by drawing uniform random values between 0 and 1.
        Returns
        -------
        unit_values: [float]
            A list of unit values constructed by taking random values from each prior.
        """
        return list(np.random.uniform(low=lower_limit, high=upper_limit, size=self.prior_count))

    def random_vector_from_priors_within_limits(self, lower_limit, upper_limit):
        """ Generate a random vector of physical values by drawing uniform random values between an input lower and
        upper limit and using the model priors to map them from unit values to physical values.
        This is used for MCMC initialization, whereby the starting points of a walker(s) is confined to a restricted
        range of prior space. In particular, it is used for generate the "ball" initialization of Emcee.
        Returns
        -------
        physical_values: [float]
            A list of physical values constructed by taking the mean possible value from
            each prior.
        """

        while True:

            vector = self.vector_from_unit_vector(
                list(np.random.uniform(low=lower_limit, high=upper_limit, size=self.prior_count))
            )

            try:
                self.instance_from_vector(vector=vector)
                return vector
            except exc.PriorLimitException:
                pass

    @property
    def random_vector_from_priors(self):
        """ Generate a random vector of physical values by drawing uniform random values between 0 and 1 and using
        the model priors to map them from unit values to physical values.
        Returns
        -------
        physical_values: [float]
            A list of physical values constructed by taking random values from each prior.
        """
        return self.random_vector_from_priors_within_limits(lower_limit=0.0, upper_limit=1.0)

    @property
    def physical_values_from_prior_medians(self):
        """
        Returns
        -------
        physical_values: [float]
            A list of physical values constructed by taking the mean possible value from
            each prior.
        """
        return self.vector_from_unit_vector([0.5] * len(self.unique_prior_tuples))

    def instance_from_vector(
            self,
            vector,
            assert_priors_in_limits=True
    ):
        """
        Returns a ModelInstance, which has an attribute and class instance corresponding
        to every `PriorModel` attributed to this instance.
        This method takes as input a physical vector of parameter values, thus omitting
        the use of priors.
        Parameters
        ----------
        vector: [float]
            A vector of physical parameter values that is mapped to an instance.
        assert_priors_in_limits
            If `True` it is checked that the physical values of priors are within set limits
        Returns
        -------
        model_instance : autofit.mapper.model.ModelInstance
            An object containing reconstructed model_mapper instances
        """
        arguments = dict(
            map(
                lambda prior_tuple, physical_unit: (prior_tuple.prior, physical_unit),
                self.prior_tuples_ordered_by_id,
                vector,
            )
        )

        return self.instance_for_arguments(
            arguments,
            assert_priors_in_limits=assert_priors_in_limits
        )

    def has_instance(self, cls) -> bool:
        """
        True iff this model contains an instance of type
        cls, recursively.
        """
        return len(
            self.attribute_tuples_with_type(cls)
        ) > 0

    def has_model(self, cls) -> bool:
        """
        True iff this model contains a PriorModel of type
        cls, recursively.
        """
        return len(
            self.model_tuples_with_type(cls)
        ) > 0

    def is_only_model(self, cls) -> bool:
        """
        True iff this model contains at least one PriorModel
        of type cls and contains no PriorModels that are not
        of type cls, recursively.
        """
        from .prior_model import PriorModel
        return self.has_model(
            cls
        ) and len(
            self.model_tuples_with_type(cls)
        ) == len(
            self.attribute_tuples_with_type(
                PriorModel
            )
        )

    def mapper_from_partial_prior_arguments(self, arguments):
        """
        Returns a new model mapper from a dictionary mapping_matrix existing priors to
        new priors, keeping existing priors where no mapping is provided.
        Parameters
        ----------
        arguments: {Prior: Prior}
            A dictionary mapping_matrix priors to priors
        Returns
        -------
        model_mapper: ModelMapper
            A new model mapper with updated priors.
        """
        original_prior_dict = {prior: prior for prior in self.priors}
        return self.mapper_from_prior_arguments({**original_prior_dict, **arguments})

    def mapper_from_prior_arguments(self, arguments):
        """
        Returns a new model mapper from a dictionary mapping_matrix existing priors to
        new priors.
        Parameters
        ----------
        arguments: {Prior: Prior}
            A dictionary mapping_matrix priors to priors
        Returns
        -------
        model_mapper: ModelMapper
            A new model mapper with updated priors.
        """
        mapper = copy.deepcopy(self)

        for prior_model_tuple in self.prior_model_tuples:
            setattr(
                mapper,
                prior_model_tuple.name,
                prior_model_tuple.prior_model.gaussian_prior_model_for_arguments(
                    arguments
                ),
            )

        return mapper

    def mapper_from_gaussian_tuples(
            self,
            tuples,
            a=None,
            r=None,
            use_errors=True,
            use_widths=True,
            no_limits=False
    ):
        """
        The widths of the new priors are taken from the
        width_config. The new gaussian priors must be provided in the same order as
        the priors associated with model.
        If a is not None then all priors are created with an absolute width of a.
        If r is not None then all priors are created with a relative width of r.
        Parameters
        ----------
        no_limits
            If `True` generated priors have infinite limits
        r
            The relative width to be assigned to gaussian priors
        a
            print(tuples[i][1], width)
            The absolute width to be assigned to gaussian priors
        use_errors : bool
            If True, the passed errors of the model components estimated in a previous `NonLinearSearch` (computed
            at the prior_passer.sigma value) are used to set the pass Gaussian Prior sigma value (if both width and
            passed errors are used, the maximum of these two values are used).
        use_widths : bool
            If True, the minimum prior widths specified in the prior configs of the model components are used to
            set the passed Gaussian Prior sigma value (if both widths and passed errors are used, the maximum of
            these two values are used).
        tuples
            A list of tuples each containing the mean and width of a prior
        Returns
        -------
        mapper: ModelMapper
            A new model mapper with all priors replaced by gaussian priors.
        """

        prior_tuples = self.prior_tuples_ordered_by_id
        prior_class_dict = self.prior_class_dict
        arguments = {}

        for i, prior_tuple in enumerate(prior_tuples):
            prior = prior_tuple.prior
            cls = prior_class_dict[prior]
            mean, sigma = tuples[i]

            name = prior_tuple.name
            # Use the name of the collection for configuration when a prior's name
            # is just a number (i.e. its position in a collection)
            if name.isdigit():
                name = self.path_for_prior(prior_tuple.prior)[-2]

            width_modifier = WidthModifier.for_class_and_attribute_name(cls, name)

            if a is not None and r is not None:
                raise exc.PriorException(
                    "Width of new priors cannot be both relative and absolute."
                )
            if a is not None:
                width = a
            elif r is not None:
                width = r * mean
            else:
                width = width_modifier(mean)

            if no_limits:
                limits = (float("-inf"), float("inf"))
            else:
                try:
                    limits = Limits.for_class_and_attributes_name(
                        cls,
                        name
                    )
                except exc.PriorException:
                    limits = prior.limits

            if use_errors and not use_widths:
                sigma = tuples[i][1]
            elif not use_errors and use_widths:
                sigma = width
            elif use_errors and use_widths:
                sigma = max(tuples[i][1], width)
            else:
                raise exc.PriorException("use_passed_errors and use_widths are both False, meeaning there is no "
                                         "way to pass priors to set up the new model's Gaussian Priors.")

            arguments[prior] = GaussianPrior(
                mean,
                sigma,
                *limits
            )

        return self.mapper_from_prior_arguments(arguments)

    def instance_from_prior_medians(self):
        """
        Returns a list of physical values from the median values of the priors.
        Returns
        -------
        physical_values : [float]
            A list of physical values
        """
        return self.instance_from_unit_vector(
            unit_vector=[0.5] * len(self.prior_tuples)
        )

    def log_prior_list_from_vector(
            self,
            vector: [float],
    ):
        """
        Compute the log priors of every parameter in a vector, using the Prior of every parameter.
        The log prior values are used by Emcee to map the log likelihood to the poserior of the model.
        Parameters
        ----------
        vector : [float]
            A vector of physical parameter values.
        Returns
        -------
        log_prior_list : []
            An list of the log prior value of every parameter.
        """
        return list(
            map(
                lambda prior_tuple, value: prior_tuple.prior.log_prior_from_value(value=value),
                self.prior_tuples_ordered_by_id,
                vector,
            )
        )

    def random_instance(self):
        """
        Returns a random instance of the model.
        """
        return self.instance_from_unit_vector(
            unit_vector=[random() for _ in self.prior_tuples]
        )

    @staticmethod
    @DynamicRecursionCache()
    def from_instance(instance, model_classes=tuple()):
        """
        Recursively create an prior object model from an object model.

        Parameters
        ----------
        model_classes
        instance
            A dictionary, list, class instance or model instance
        Returns
        -------
        abstract_prior_model
            A concrete child of an abstract prior model
        """
        from autofit.mapper.prior_model import collection
        if isinstance(instance, (Prior, AbstractPriorModel)):
            return instance
        elif isinstance(instance, list):
            result = collection.CollectionPriorModel(
                [
                    AbstractPriorModel.from_instance(item, model_classes=model_classes)
                    for item in instance
                ]
            )
        elif isinstance(instance, model.ModelInstance):
            from autofit.mapper import model_mapper
            result = model_mapper.ModelMapper()
            for key, value in instance.dict.items():
                setattr(
                    result,
                    key,
                    AbstractPriorModel.from_instance(
                        value, model_classes=model_classes
                    ),
                )
        elif isinstance(instance, dict):
            result = collection.CollectionPriorModel(
                {
                    key: AbstractPriorModel.from_instance(
                        value, model_classes=model_classes
                    )
                    for key, value in instance.items()
                }
            )
        elif isinstance(instance, np.ndarray):
            return instance
        else:
            from .prior_model import PriorModel

            try:
                result = PriorModel(
                    instance.__class__,
                    **{
                        key: AbstractPriorModel.from_instance(
                            value, model_classes=model_classes
                        )
                        for key, value in instance.__dict__.items()
                        if key != "cls"
                    },
                )
            except AttributeError:
                return instance
        if any([isinstance(instance, cls) for cls in model_classes]):
            return result.as_model()
        return result

    def items(self):
        return (
                self.direct_prior_tuples
                + self.direct_instance_tuples
                + self.direct_prior_model_tuples
                + self.direct_tuple_priors
        )

    @property
    @cast_collection(PriorNameValue)
    def direct_prior_tuples(self):
        return self.direct_tuples_with_type(Prior)

    @property
    @cast_collection(InstanceNameValue)
    def direct_instance_tuples(self):
        return self.direct_tuples_with_type(float)

    @property
    @cast_collection(PriorModelNameValue)
    def prior_model_tuples(self):
        return self.direct_tuples_with_type(AbstractPriorModel)

    @property
    @cast_collection(PriorModelNameValue)
    def direct_prior_model_tuples(self):
        return self.direct_tuples_with_type(AbstractPriorModel)

    @property
    @cast_collection(PriorModelNameValue)
    def direct_tuple_priors(self):
        return self.direct_tuples_with_type(TuplePrior)

    @property
    @cast_collection(PriorNameValue)
    def tuple_prior_tuples(self):
        """
        Returns
        -------
        tuple_prior_tuples: [(String, TuplePrior)]
        """
        return self.direct_tuples_with_type(TuplePrior)

    @property
    @cast_collection(PriorNameValue)
    def direct_prior_tuples(self):
        """
        Returns
        -------
        direct_priors: [(String, Prior)]
        """
        return self.direct_tuples_with_type(Prior)

    @property
    @cast_collection(DeferredNameValue)
    def direct_deferred_tuples(self):
        return self.direct_tuples_with_type(DeferredArgument)

    @property
    @cast_collection(PriorNameValue)
    def prior_tuples(self):
        """
        Returns
        -------
        priors: [(String, Prior))]
        """
        # noinspection PyUnresolvedReferences
        return self.attribute_tuples_with_type(Prior)

    def __eq__(self, other):
        return (
                isinstance(other, AbstractPriorModel)
                and self.direct_prior_model_tuples == other.direct_prior_model_tuples
        )

    @property
    @cast_collection(InstanceNameValue)
    def instance_tuples(self):
        """
        Returns
        -------
        instances: [(String, instance)]
        """
        return self.attribute_tuples_with_type(float, ignore_class=Prior)

    @property
    def prior_class_dict(self):
        from autofit.mapper.prior_model.annotation import AnnotationPriorModel

        d = {prior[1]: self.cls for prior in self.prior_tuples}
        for prior_model in self.prior_model_tuples:
            if not isinstance(prior_model[1], AnnotationPriorModel):
                d.update(prior_model[1].prior_class_dict)
        return d

    def _instance_for_arguments(self, arguments):
        raise NotImplementedError()

    def instance_for_arguments(
            self,
            arguments,
            assert_priors_in_limits=True
    ):
        """
        Returns an instance of the model for a set of arguments
        Parameters
        ----------
        assert_priors_in_limits
            If true it is asserted that the physical values that replace priors are
            within their limits.
            If ignore_prior_limits is true in configuration then prior limits are
            ignored regardless.
        arguments: {Prior: float}
            Dictionary mapping_matrix priors to attribute analysis_path and value pairs
        Returns
        -------
            An instance of the class
        """
        if assert_priors_in_limits and not conf.instance["general"]["model"]["ignore_prior_limits"]:
            for prior, value in arguments.items():
                if isinstance(value, Number):
                    prior.assert_within_limits(value)
        return self._instance_for_arguments(
            arguments
        )

    @property
    def prior_count(self):
        return len(self.unique_prior_tuples)

    @property
    def variable_promise_count(self):
        return len([
            value for key, value in
            self.unique_promise_tuples
            if not value.is_instance
        ])

    @property
    def priors(self):
        return [prior_tuple.prior for prior_tuple in self.prior_tuples]

    @property
    def _prior_id_map(self):
        return {
            prior.id: prior
            for prior
            in self.priors
        }

    def prior_with_id(self, prior_id):
        return self._prior_id_map[
            prior_id
        ]

    def name_for_prior(self, prior):
        for prior_model_name, prior_model in self.direct_prior_model_tuples:
            prior_name = prior_model.name_for_prior(prior)
            if prior_name is not None:
                return "{}_{}".format(prior_model_name, prior_name)
        prior_tuples = self.prior_tuples
        for name, p in prior_tuples:
            if p == prior:
                return name

    def __hash__(self):
        return self.id

    def __add__(self, other):
        result = copy.deepcopy(self)

        for key, value in other.__dict__.items():
            if not hasattr(result, key) or isinstance(value, Prior):
                setattr(result, key, value)
                continue
            result_value = getattr(result, key)
            if isinstance(value, AbstractPriorModel):
                if isinstance(result_value, AbstractPriorModel):
                    setattr(result, key, result_value + value)
                else:
                    setattr(result, key, value)

        return result

    def copy_with_fixed_priors(self, instance, excluded_classes=tuple()):
        """
        Recursively overwrite priors in the mapper with instance values from the
        instance except where the containing class is the descendant of a listed class.
        Parameters
        ----------
        excluded_classes
            Classes that should be left model
        instance
            The best fit from the previous search
        """
        mapper = copy.deepcopy(self)
        transfer_classes(instance, mapper, excluded_classes)
        return mapper

    @property
    def path_priors_tuples(self):
        path_priors_tuples = self.path_instance_tuples_for_class(Prior)
        return sorted(path_priors_tuples, key=lambda item: item[1].id)

    def path_for_prior(self, prior: Prior) -> Optional[Tuple[str]]:
        """
        Find a path that points at the given tuple.
        Returns the first path or None if no path is found.
        Parameters
        ----------
        prior
            A prior representing what's known about some dimension of the model.
        Returns
        -------
        A path, a series of attributes that point to one location of the prior.
        """
        for path, path_prior in self.path_priors_tuples:
            if path_prior == prior:
                return path
        return None

    @property
    def path_float_tuples(self):
        return self.path_instance_tuples_for_class(float, ignore_class=Prior)

    @property
    def unique_prior_paths(self):
        unique = {item[1]: item for item in self.path_priors_tuples}.values()
        return [item[0] for item in sorted(unique, key=lambda item: item[1].id)]

    @property
    def prior_prior_model_dict(self):
        """
        Returns
        -------
        prior_prior_model_dict: {Prior: PriorModel}
            A dictionary mapping priors to associated prior models. Each prior will only
            have one prior model; if a prior is shared by two prior models then one of
            those prior models will be in this dictionary.
        """
        return {
            prior: prior_model[1]
            for prior_model in self.prior_model_tuples + [("model", self)]
            for _, prior in prior_model[1].prior_tuples
        }

    @property
    def info(self) -> str:
        """
        Use the priors that make up the model_mapper to generate information on each
        parameter of the overall model.
        This information is extracted from each priors *model_info* property.
        """
        formatter = TextFormatter()

        for t in self.path_instance_tuples_for_class((
                Prior, float, tuple
        )):
            formatter.add(t)

        return formatter.text

    @property
    def model_component_and_parameter_names(self) -> [str]:
        """The param_names vector is a list each parameter's analysis_path, and is used
        for *corner.py* visualization.
        The parameter names are determined from the class instance names of the
        model_mapper. Latex tags are properties of each model class."""
        return [
            self.name_for_prior(
                prior
            )
            for _, prior
            in self.prior_tuples_ordered_by_id
        ]

    @property
    def parameter_names(self) -> [str]:
        """The param_names vector is a list each parameter's analysis_path, and is used
        for *corner.py* visualization.
        The parameter names are determined from the class instance names of the
        model_mapper. Latex tags are properties of each model class."""
        return [parameter_name[-1] for parameter_name in self.unique_prior_paths]

    @property
    def parameter_labels(self) -> [str]:
        """
        Returns a list of the label of every parameter in a model.

        This is used for displaying model results as text and for visualization with *corner.py*.

        The parameter labels are defined for every parameter of every model component in the config files label.ini and
        label_format.ini.
        """

        parameter_labels = []

        for parameter_name in self.parameter_names:
            parameter_label = frm.convert_name_to_label(parameter_name=parameter_name, name_to_label=True)
            parameter_labels.append(parameter_label)

        return parameter_labels

    @property
    def parameter_labels_latex(self) -> [str]:
        """
        Returns a list of the label of every parameter in a model.

        This is used for displaying model results as text and for visualization with *corner.py*.

        The parameter labels are defined for every parameter of every model component in the config files label.ini and
        label_format.ini.
        """

        return [f"${label}$" for label in self.parameter_labels]

    @property
    def subscripts(self) -> [str]:
        """
        Returns a list of the model component subscripts of every parameter in a model.

        This is used for displaying model results as text and for visualization with *corner.py*.

        The class subscript labels are defined for every model component in the config file notation/label.ini.
        """

        subscripts = []

        for prior_name, prior in self.prior_tuples_ordered_by_id:
            cls = self.prior_class_dict[prior]
            try:
                subscript = conf.instance[
                    "notation"
                ][
                    "label"
                ][
                    "subscript"
                ].family(cls)
            except KeyError:
                subscript = prior_name[0]
            subscripts.append(subscript)

        return subscripts


def transfer_classes(instance, mapper, model_classes=None):
    """
    Recursively overwrite priors in the mapper with instance values from the
    instance except where the containing class is the descendant of a listed class.
    Parameters
    ----------
    model_classes
        Classes whose descendants should not be overwritten
    instance
        The best fit from the previous search
    mapper
        The prior model from the previous search
    """
    from autofit.mapper.prior_model.annotation import AnnotationPriorModel

    model_classes = model_classes or []
    for key, instance_value in instance.__dict__.items():
        try:
            mapper_value = getattr(mapper, key)
            if isinstance(mapper_value, Prior) or isinstance(
                    mapper_value, AnnotationPriorModel
            ):
                setattr(mapper, key, instance_value)
                continue
            if not any(isinstance(instance_value, cls) for cls in model_classes):
                try:
                    transfer_classes(instance_value, mapper_value, model_classes)
                except AttributeError:
                    setattr(mapper, key, instance_value)
        except AttributeError:
            pass
<|MERGE_RESOLUTION|>--- conflicted
+++ resolved
@@ -1,1148 +1,1044 @@
-import copy
-import inspect
-import logging
-from functools import wraps
-from numbers import Number
-from random import random
-from typing import Tuple, Optional
-
-import numpy as np
-import json
-
-from autoconf import conf
-from autoconf.exc import ConfigException
-from autofit import exc
-from autofit.mapper import model
-from autofit.mapper.model import AbstractModel, frozen_cache
-from autofit.mapper.prior.deferred import DeferredArgument
-from autofit.mapper.prior.prior import GaussianPrior
-from autofit.mapper.prior.prior import TuplePrior, Prior, WidthModifier, Limits
-from autofit.mapper.prior_model.attribute_pair import DeferredNameValue
-from autofit.mapper.prior_model.attribute_pair import cast_collection, PriorNameValue, InstanceNameValue
-from autofit.mapper.prior_model.recursion import DynamicRecursionCache
-from autofit.mapper.prior_model.util import PriorModelNameValue
-from autofit.text import formatter as frm
-from autofit.text.formatter import TextFormatter
-
-
-logger = logging.getLogger(
-    __name__
-)
-
-
-def check_assertions(func):
-    @wraps(func)
-    def wrapper(s, arguments):
-        # noinspection PyProtectedMember
-        failed_assertions = [
-            assertion
-            for assertion
-            in s._assertions
-            if assertion is False or assertion is not True and not assertion.instance_for_arguments(
-                arguments
-            )
-        ]
-        number_of_failed_assertions = len(failed_assertions)
-        if number_of_failed_assertions > 0:
-            name_string = "\n".join([
-                assertion.name
-                for assertion
-                in failed_assertions
-                if hasattr(assertion, "name") and assertion.name is not None
-            ])
-            raise exc.FitException(
-                f"{number_of_failed_assertions} assertions failed!\n{name_string}"
-            )
-
-        return func(s, arguments)
-
-    return wrapper
-
-
-class AbstractPriorModel(AbstractModel):
-    """
-    Abstract model that maps a set of priors to a particular class. Must be
-    overridden by any prior model so that the model mapper recognises its prior \
-    model attributes.
-    @DynamicAttrs
-    """
-
-    def __init__(self):
-        super().__init__()
-        self._assertions = list()
-
-<<<<<<< HEAD
-=======
-    @classmethod
-    def from_json(cls, file : str):
-        """
-        Loads the model from a .json file, which was written using the model's dictionary (`dict`) attribute as
-        follows:
-
-        import json
-
-        with open(filename, "w+") as f:
-            json.dump(model.dict, f, indent=4)
-
-        Parameters
-        ----------
-        file
-            The path and name of the .json file the model is loaded from.
-
-        Returns
-        -------
-        object
-            The model, which may be a `Collection` of `PriorModel` objects or a single `PriorModel`.
-        """
-
-        with open(file) as json_file:
-            model_dict = json.load(json_file)
-
-        return cls.from_dict(d=model_dict)
-
-    @staticmethod
-    def from_dict(d):
-        """
-        Recursively parse a dictionary returning the model, collection or
-        instance that is represents.
-
-        Parameters
-        ----------
-        d
-            A dictionary representation of some object
-
-        Returns
-        -------
-        An instance
-        """
-        from .prior_model import PriorModel
-        from .collection import CollectionPriorModel
-
-        if not isinstance(
-                d, dict
-        ):
-            return d
-
-        type_ = d["type"]
-
-        if type_ == "model":
-            instance = PriorModel(
-                get_class(
-                    d.pop("class_path")
-                )
-            )
-        elif type_ == "collection":
-            instance = CollectionPriorModel()
-        elif type_ == "instance":
-            cls = get_class(
-                d.pop("class_path")
-            )
-            instance = object.__new__(cls)
-
-        else:
-            return Prior.from_dict(d)
-
-        d.pop("type")
-
-        for key, value in d.items():
-            setattr(
-                instance,
-                key,
-                AbstractPriorModel.from_dict(value)
-            )
-        return instance
-
-    @property
-    def dict(self) -> dict:
-        """
-        A dictionary representation of this object
-        """
-        from .prior_model import PriorModel
-        from .collection import CollectionPriorModel
-
-        if isinstance(
-                self,
-                CollectionPriorModel
-        ):
-            type_ = "collection"
-        elif self.prior_count == 0:
-            type_ = "instance"
-        elif isinstance(
-                self,
-                PriorModel
-        ):
-            type_ = "model"
-        else:
-            raise AssertionError(
-                f"{self.__class__.__name__} cannot be serialised to dict"
-            )
-
-        dict_ = {
-            "type": type_
-        }
-
-        for key, value in self._dict.items():
-            try:
-                value = AbstractPriorModel.from_instance(
-                    value
-                ).dict
-            except AttributeError:
-                pass
-            dict_[key] = value
-        return dict_
-
-    @property
-    def _dict(self):
-        return {
-            key: value
-            for key, value in self.__dict__.items()
-            if key not in ("component_number", "item_number", "id", "cls")
-               and not key.startswith("_")
-        }
-
->>>>>>> 94555a7d
-    def add_assertion(self, assertion, name=""):
-        """
-        Assert that some relationship holds between physical values associated with
-        priors at the point an instance is created. If this fails a FitException is
-        raised causing the model to be re-sampled.
-        Parameters
-        ----------
-        assertion
-            An assertion that one prior must be greater than another.
-        name
-            A name describing the assertion that is logged when it is violated.
-        """
-        if assertion is True:
-            return
-        try:
-            assertion.name = name
-        except AttributeError:
-            pass
-        self._assertions.append(assertion)
-
-    @property
-    def name(self):
-        return self.__class__.__name__
-
-    # noinspection PyUnusedLocal
-    @staticmethod
-    def from_object(t, *args, **kwargs):
-        if inspect.isclass(t):
-            from .prior_model import PriorModel
-
-            obj = object.__new__(PriorModel)
-            obj.__init__(t, **kwargs)
-        elif isinstance(t, list) or isinstance(t, dict):
-            from autofit.mapper.prior_model import collection
-            obj = object.__new__(
-                collection.CollectionPriorModel
-            )
-            obj.__init__(t)
-        else:
-            obj = t
-        return obj
-
-    def take_attributes(
-            self,
-            source: object
-    ):
-        """
-        Take all attributes with a matching path from the source prior model.
-
-        For example, if this prior model has a prior "one" and a matching prior
-        is found associated with the source model then that attribute is attached
-        to this model.
-
-        If no matching attribute is found nothing happens.
-
-        Parameters
-        ----------
-        source
-            An instance or prior model from a previous search from which attributes
-            are passed to this model.
-        """
-
-        def assert_no_assertions(obj):
-            if len(getattr(obj, "_assertions", [])) > 0:
-                raise AssertionError(
-                    "take_attributes cannot be called once assertions have been added to the target"
-                )
-
-        assert_no_assertions(self)
-
-        for path, _ in sum(map(
-                self.path_instance_tuples_for_class,
-                (Prior, float, TuplePrior)),
-                []
-        ):
-            try:
-                item = copy.copy(source)
-                if isinstance(item, dict):
-                    from autofit.mapper.prior_model.collection import CollectionPriorModel
-                    item = CollectionPriorModel(item)
-                for attribute in path:
-                    item = copy.copy(
-                        getattr(
-                            item,
-                            attribute
-                        )
-                    )
-
-                target = self
-                for attribute in path[:-1]:
-                    target = getattr(target, attribute)
-                    assert_no_assertions(target)
-
-                setattr(target, path[-1], item)
-            except AttributeError:
-                pass
-
-    def instance_from_unit_vector(self, unit_vector, assert_priors_in_limits=True):
-        """
-        Returns a ModelInstance, which has an attribute and class instance corresponding
-        to every `PriorModel` attributed to this instance.
-        This method takes as input a unit vector of parameter values, converting each to
-        physical values via their priors.
-        Parameters
-        ----------
-        assert_priors_in_limits
-            If true then an exception is thrown if priors fall outside defined limits
-        unit_vector: [float]
-            A unit hypercube vector that is mapped to an instance of physical values via the priors.
-        Returns
-        -------
-        model_instance : autofit.mapper.model.ModelInstance
-            An object containing reconstructed model_mapper instances
-        Raises
-        ------
-        exc.FitException
-            If any assertion attached to this object returns False.
-        """
-        exception_tuples = self.attribute_tuples_with_type(
-            ConfigException
-        )
-        if len(exception_tuples) > 0:
-            for name, exception in exception_tuples:
-                logger.exception(
-                    f"Could not load {name} because:\n\n{exception}"
-                )
-            names = [name for name, _ in exception_tuples]
-            raise ConfigException(
-                f"No configuration was found for some attributes ({', '.join(names)})"
-            )
-
-        arguments = dict(
-            map(
-                lambda prior_tuple, unit: (
-                    prior_tuple.prior,
-                    prior_tuple.prior.value_for(unit),
-                ),
-                self.prior_tuples_ordered_by_id,
-                unit_vector,
-            )
-        )
-
-        return self.instance_for_arguments(
-            arguments,
-            assert_priors_in_limits=assert_priors_in_limits
-        )
-
-    @property
-    @cast_collection(PriorNameValue)
-    @frozen_cache
-    def unique_prior_tuples(self):
-        """
-        Returns
-        -------
-        prior_tuple_dict: [(Prior, PriorTuple)]
-            The set of all priors associated with this mapper
-        """
-        return {
-            prior_tuple[1]: prior_tuple
-            for prior_tuple in self.attribute_tuples_with_type(Prior)
-        }.values()
-
-    @property
-    @cast_collection(PriorNameValue)
-    def prior_tuples_ordered_by_id(self):
-        """
-        Returns
-        -------
-        priors: [Prior]
-            An ordered list of unique priors associated with this mapper
-        """
-        return sorted(
-            list(self.unique_prior_tuples), key=lambda prior_tuple: prior_tuple.prior.id
-        )
-
-    def vector_from_unit_vector(self, unit_vector):
-        """
-        Parameters
-        ----------
-        unit_vector: [float]
-            A unit hypercube vector
-        Returns
-        -------
-        values: [float]
-            A vector with values output by priors
-        """
-        return list(
-            map(
-                lambda prior_tuple, unit: prior_tuple.prior.value_for(unit),
-                self.prior_tuples_ordered_by_id,
-                unit_vector,
-            )
-        )
-
-    def random_unit_vector_within_limits(self, lower_limit=0.0, upper_limit=1.0):
-        """ Generate a random vector of unit values by drawing uniform random values between 0 and 1.
-        Returns
-        -------
-        unit_values: [float]
-            A list of unit values constructed by taking random values from each prior.
-        """
-        return list(np.random.uniform(low=lower_limit, high=upper_limit, size=self.prior_count))
-
-    def random_vector_from_priors_within_limits(self, lower_limit, upper_limit):
-        """ Generate a random vector of physical values by drawing uniform random values between an input lower and
-        upper limit and using the model priors to map them from unit values to physical values.
-        This is used for MCMC initialization, whereby the starting points of a walker(s) is confined to a restricted
-        range of prior space. In particular, it is used for generate the "ball" initialization of Emcee.
-        Returns
-        -------
-        physical_values: [float]
-            A list of physical values constructed by taking the mean possible value from
-            each prior.
-        """
-
-        while True:
-
-            vector = self.vector_from_unit_vector(
-                list(np.random.uniform(low=lower_limit, high=upper_limit, size=self.prior_count))
-            )
-
-            try:
-                self.instance_from_vector(vector=vector)
-                return vector
-            except exc.PriorLimitException:
-                pass
-
-    @property
-    def random_vector_from_priors(self):
-        """ Generate a random vector of physical values by drawing uniform random values between 0 and 1 and using
-        the model priors to map them from unit values to physical values.
-        Returns
-        -------
-        physical_values: [float]
-            A list of physical values constructed by taking random values from each prior.
-        """
-        return self.random_vector_from_priors_within_limits(lower_limit=0.0, upper_limit=1.0)
-
-    @property
-    def physical_values_from_prior_medians(self):
-        """
-        Returns
-        -------
-        physical_values: [float]
-            A list of physical values constructed by taking the mean possible value from
-            each prior.
-        """
-        return self.vector_from_unit_vector([0.5] * len(self.unique_prior_tuples))
-
-    def instance_from_vector(
-            self,
-            vector,
-            assert_priors_in_limits=True
-    ):
-        """
-        Returns a ModelInstance, which has an attribute and class instance corresponding
-        to every `PriorModel` attributed to this instance.
-        This method takes as input a physical vector of parameter values, thus omitting
-        the use of priors.
-        Parameters
-        ----------
-        vector: [float]
-            A vector of physical parameter values that is mapped to an instance.
-        assert_priors_in_limits
-            If `True` it is checked that the physical values of priors are within set limits
-        Returns
-        -------
-        model_instance : autofit.mapper.model.ModelInstance
-            An object containing reconstructed model_mapper instances
-        """
-        arguments = dict(
-            map(
-                lambda prior_tuple, physical_unit: (prior_tuple.prior, physical_unit),
-                self.prior_tuples_ordered_by_id,
-                vector,
-            )
-        )
-
-        return self.instance_for_arguments(
-            arguments,
-            assert_priors_in_limits=assert_priors_in_limits
-        )
-
-    def has_instance(self, cls) -> bool:
-        """
-        True iff this model contains an instance of type
-        cls, recursively.
-        """
-        return len(
-            self.attribute_tuples_with_type(cls)
-        ) > 0
-
-    def has_model(self, cls) -> bool:
-        """
-        True iff this model contains a PriorModel of type
-        cls, recursively.
-        """
-        return len(
-            self.model_tuples_with_type(cls)
-        ) > 0
-
-    def is_only_model(self, cls) -> bool:
-        """
-        True iff this model contains at least one PriorModel
-        of type cls and contains no PriorModels that are not
-        of type cls, recursively.
-        """
-        from .prior_model import PriorModel
-        return self.has_model(
-            cls
-        ) and len(
-            self.model_tuples_with_type(cls)
-        ) == len(
-            self.attribute_tuples_with_type(
-                PriorModel
-            )
-        )
-
-    def mapper_from_partial_prior_arguments(self, arguments):
-        """
-        Returns a new model mapper from a dictionary mapping_matrix existing priors to
-        new priors, keeping existing priors where no mapping is provided.
-        Parameters
-        ----------
-        arguments: {Prior: Prior}
-            A dictionary mapping_matrix priors to priors
-        Returns
-        -------
-        model_mapper: ModelMapper
-            A new model mapper with updated priors.
-        """
-        original_prior_dict = {prior: prior for prior in self.priors}
-        return self.mapper_from_prior_arguments({**original_prior_dict, **arguments})
-
-    def mapper_from_prior_arguments(self, arguments):
-        """
-        Returns a new model mapper from a dictionary mapping_matrix existing priors to
-        new priors.
-        Parameters
-        ----------
-        arguments: {Prior: Prior}
-            A dictionary mapping_matrix priors to priors
-        Returns
-        -------
-        model_mapper: ModelMapper
-            A new model mapper with updated priors.
-        """
-        mapper = copy.deepcopy(self)
-
-        for prior_model_tuple in self.prior_model_tuples:
-            setattr(
-                mapper,
-                prior_model_tuple.name,
-                prior_model_tuple.prior_model.gaussian_prior_model_for_arguments(
-                    arguments
-                ),
-            )
-
-        return mapper
-
-    def mapper_from_gaussian_tuples(
-            self,
-            tuples,
-            a=None,
-            r=None,
-            use_errors=True,
-            use_widths=True,
-            no_limits=False
-    ):
-        """
-        The widths of the new priors are taken from the
-        width_config. The new gaussian priors must be provided in the same order as
-        the priors associated with model.
-        If a is not None then all priors are created with an absolute width of a.
-        If r is not None then all priors are created with a relative width of r.
-        Parameters
-        ----------
-        no_limits
-            If `True` generated priors have infinite limits
-        r
-            The relative width to be assigned to gaussian priors
-        a
-            print(tuples[i][1], width)
-            The absolute width to be assigned to gaussian priors
-        use_errors : bool
-            If True, the passed errors of the model components estimated in a previous `NonLinearSearch` (computed
-            at the prior_passer.sigma value) are used to set the pass Gaussian Prior sigma value (if both width and
-            passed errors are used, the maximum of these two values are used).
-        use_widths : bool
-            If True, the minimum prior widths specified in the prior configs of the model components are used to
-            set the passed Gaussian Prior sigma value (if both widths and passed errors are used, the maximum of
-            these two values are used).
-        tuples
-            A list of tuples each containing the mean and width of a prior
-        Returns
-        -------
-        mapper: ModelMapper
-            A new model mapper with all priors replaced by gaussian priors.
-        """
-
-        prior_tuples = self.prior_tuples_ordered_by_id
-        prior_class_dict = self.prior_class_dict
-        arguments = {}
-
-        for i, prior_tuple in enumerate(prior_tuples):
-            prior = prior_tuple.prior
-            cls = prior_class_dict[prior]
-            mean, sigma = tuples[i]
-
-            name = prior_tuple.name
-            # Use the name of the collection for configuration when a prior's name
-            # is just a number (i.e. its position in a collection)
-            if name.isdigit():
-                name = self.path_for_prior(prior_tuple.prior)[-2]
-
-            width_modifier = WidthModifier.for_class_and_attribute_name(cls, name)
-
-            if a is not None and r is not None:
-                raise exc.PriorException(
-                    "Width of new priors cannot be both relative and absolute."
-                )
-            if a is not None:
-                width = a
-            elif r is not None:
-                width = r * mean
-            else:
-                width = width_modifier(mean)
-
-            if no_limits:
-                limits = (float("-inf"), float("inf"))
-            else:
-                try:
-                    limits = Limits.for_class_and_attributes_name(
-                        cls,
-                        name
-                    )
-                except exc.PriorException:
-                    limits = prior.limits
-
-            if use_errors and not use_widths:
-                sigma = tuples[i][1]
-            elif not use_errors and use_widths:
-                sigma = width
-            elif use_errors and use_widths:
-                sigma = max(tuples[i][1], width)
-            else:
-                raise exc.PriorException("use_passed_errors and use_widths are both False, meeaning there is no "
-                                         "way to pass priors to set up the new model's Gaussian Priors.")
-
-            arguments[prior] = GaussianPrior(
-                mean,
-                sigma,
-                *limits
-            )
-
-        return self.mapper_from_prior_arguments(arguments)
-
-    def instance_from_prior_medians(self):
-        """
-        Returns a list of physical values from the median values of the priors.
-        Returns
-        -------
-        physical_values : [float]
-            A list of physical values
-        """
-        return self.instance_from_unit_vector(
-            unit_vector=[0.5] * len(self.prior_tuples)
-        )
-
-    def log_prior_list_from_vector(
-            self,
-            vector: [float],
-    ):
-        """
-        Compute the log priors of every parameter in a vector, using the Prior of every parameter.
-        The log prior values are used by Emcee to map the log likelihood to the poserior of the model.
-        Parameters
-        ----------
-        vector : [float]
-            A vector of physical parameter values.
-        Returns
-        -------
-        log_prior_list : []
-            An list of the log prior value of every parameter.
-        """
-        return list(
-            map(
-                lambda prior_tuple, value: prior_tuple.prior.log_prior_from_value(value=value),
-                self.prior_tuples_ordered_by_id,
-                vector,
-            )
-        )
-
-    def random_instance(self):
-        """
-        Returns a random instance of the model.
-        """
-        return self.instance_from_unit_vector(
-            unit_vector=[random() for _ in self.prior_tuples]
-        )
-
-    @staticmethod
-    @DynamicRecursionCache()
-    def from_instance(instance, model_classes=tuple()):
-        """
-        Recursively create an prior object model from an object model.
-
-        Parameters
-        ----------
-        model_classes
-        instance
-            A dictionary, list, class instance or model instance
-        Returns
-        -------
-        abstract_prior_model
-            A concrete child of an abstract prior model
-        """
-        from autofit.mapper.prior_model import collection
-        if isinstance(instance, (Prior, AbstractPriorModel)):
-            return instance
-        elif isinstance(instance, list):
-            result = collection.CollectionPriorModel(
-                [
-                    AbstractPriorModel.from_instance(item, model_classes=model_classes)
-                    for item in instance
-                ]
-            )
-        elif isinstance(instance, model.ModelInstance):
-            from autofit.mapper import model_mapper
-            result = model_mapper.ModelMapper()
-            for key, value in instance.dict.items():
-                setattr(
-                    result,
-                    key,
-                    AbstractPriorModel.from_instance(
-                        value, model_classes=model_classes
-                    ),
-                )
-        elif isinstance(instance, dict):
-            result = collection.CollectionPriorModel(
-                {
-                    key: AbstractPriorModel.from_instance(
-                        value, model_classes=model_classes
-                    )
-                    for key, value in instance.items()
-                }
-            )
-        elif isinstance(instance, np.ndarray):
-            return instance
-        else:
-            from .prior_model import PriorModel
-
-            try:
-                result = PriorModel(
-                    instance.__class__,
-                    **{
-                        key: AbstractPriorModel.from_instance(
-                            value, model_classes=model_classes
-                        )
-                        for key, value in instance.__dict__.items()
-                        if key != "cls"
-                    },
-                )
-            except AttributeError:
-                return instance
-        if any([isinstance(instance, cls) for cls in model_classes]):
-            return result.as_model()
-        return result
-
-    def items(self):
-        return (
-                self.direct_prior_tuples
-                + self.direct_instance_tuples
-                + self.direct_prior_model_tuples
-                + self.direct_tuple_priors
-        )
-
-    @property
-    @cast_collection(PriorNameValue)
-    def direct_prior_tuples(self):
-        return self.direct_tuples_with_type(Prior)
-
-    @property
-    @cast_collection(InstanceNameValue)
-    def direct_instance_tuples(self):
-        return self.direct_tuples_with_type(float)
-
-    @property
-    @cast_collection(PriorModelNameValue)
-    def prior_model_tuples(self):
-        return self.direct_tuples_with_type(AbstractPriorModel)
-
-    @property
-    @cast_collection(PriorModelNameValue)
-    def direct_prior_model_tuples(self):
-        return self.direct_tuples_with_type(AbstractPriorModel)
-
-    @property
-    @cast_collection(PriorModelNameValue)
-    def direct_tuple_priors(self):
-        return self.direct_tuples_with_type(TuplePrior)
-
-    @property
-    @cast_collection(PriorNameValue)
-    def tuple_prior_tuples(self):
-        """
-        Returns
-        -------
-        tuple_prior_tuples: [(String, TuplePrior)]
-        """
-        return self.direct_tuples_with_type(TuplePrior)
-
-    @property
-    @cast_collection(PriorNameValue)
-    def direct_prior_tuples(self):
-        """
-        Returns
-        -------
-        direct_priors: [(String, Prior)]
-        """
-        return self.direct_tuples_with_type(Prior)
-
-    @property
-    @cast_collection(DeferredNameValue)
-    def direct_deferred_tuples(self):
-        return self.direct_tuples_with_type(DeferredArgument)
-
-    @property
-    @cast_collection(PriorNameValue)
-    def prior_tuples(self):
-        """
-        Returns
-        -------
-        priors: [(String, Prior))]
-        """
-        # noinspection PyUnresolvedReferences
-        return self.attribute_tuples_with_type(Prior)
-
-    def __eq__(self, other):
-        return (
-                isinstance(other, AbstractPriorModel)
-                and self.direct_prior_model_tuples == other.direct_prior_model_tuples
-        )
-
-    @property
-    @cast_collection(InstanceNameValue)
-    def instance_tuples(self):
-        """
-        Returns
-        -------
-        instances: [(String, instance)]
-        """
-        return self.attribute_tuples_with_type(float, ignore_class=Prior)
-
-    @property
-    def prior_class_dict(self):
-        from autofit.mapper.prior_model.annotation import AnnotationPriorModel
-
-        d = {prior[1]: self.cls for prior in self.prior_tuples}
-        for prior_model in self.prior_model_tuples:
-            if not isinstance(prior_model[1], AnnotationPriorModel):
-                d.update(prior_model[1].prior_class_dict)
-        return d
-
-    def _instance_for_arguments(self, arguments):
-        raise NotImplementedError()
-
-    def instance_for_arguments(
-            self,
-            arguments,
-            assert_priors_in_limits=True
-    ):
-        """
-        Returns an instance of the model for a set of arguments
-        Parameters
-        ----------
-        assert_priors_in_limits
-            If true it is asserted that the physical values that replace priors are
-            within their limits.
-            If ignore_prior_limits is true in configuration then prior limits are
-            ignored regardless.
-        arguments: {Prior: float}
-            Dictionary mapping_matrix priors to attribute analysis_path and value pairs
-        Returns
-        -------
-            An instance of the class
-        """
-        if assert_priors_in_limits and not conf.instance["general"]["model"]["ignore_prior_limits"]:
-            for prior, value in arguments.items():
-                if isinstance(value, Number):
-                    prior.assert_within_limits(value)
-        return self._instance_for_arguments(
-            arguments
-        )
-
-    @property
-    def prior_count(self):
-        return len(self.unique_prior_tuples)
-
-    @property
-    def variable_promise_count(self):
-        return len([
-            value for key, value in
-            self.unique_promise_tuples
-            if not value.is_instance
-        ])
-
-    @property
-    def priors(self):
-        return [prior_tuple.prior for prior_tuple in self.prior_tuples]
-
-    @property
-    def _prior_id_map(self):
-        return {
-            prior.id: prior
-            for prior
-            in self.priors
-        }
-
-    def prior_with_id(self, prior_id):
-        return self._prior_id_map[
-            prior_id
-        ]
-
-    def name_for_prior(self, prior):
-        for prior_model_name, prior_model in self.direct_prior_model_tuples:
-            prior_name = prior_model.name_for_prior(prior)
-            if prior_name is not None:
-                return "{}_{}".format(prior_model_name, prior_name)
-        prior_tuples = self.prior_tuples
-        for name, p in prior_tuples:
-            if p == prior:
-                return name
-
-    def __hash__(self):
-        return self.id
-
-    def __add__(self, other):
-        result = copy.deepcopy(self)
-
-        for key, value in other.__dict__.items():
-            if not hasattr(result, key) or isinstance(value, Prior):
-                setattr(result, key, value)
-                continue
-            result_value = getattr(result, key)
-            if isinstance(value, AbstractPriorModel):
-                if isinstance(result_value, AbstractPriorModel):
-                    setattr(result, key, result_value + value)
-                else:
-                    setattr(result, key, value)
-
-        return result
-
-    def copy_with_fixed_priors(self, instance, excluded_classes=tuple()):
-        """
-        Recursively overwrite priors in the mapper with instance values from the
-        instance except where the containing class is the descendant of a listed class.
-        Parameters
-        ----------
-        excluded_classes
-            Classes that should be left model
-        instance
-            The best fit from the previous search
-        """
-        mapper = copy.deepcopy(self)
-        transfer_classes(instance, mapper, excluded_classes)
-        return mapper
-
-    @property
-    def path_priors_tuples(self):
-        path_priors_tuples = self.path_instance_tuples_for_class(Prior)
-        return sorted(path_priors_tuples, key=lambda item: item[1].id)
-
-    def path_for_prior(self, prior: Prior) -> Optional[Tuple[str]]:
-        """
-        Find a path that points at the given tuple.
-        Returns the first path or None if no path is found.
-        Parameters
-        ----------
-        prior
-            A prior representing what's known about some dimension of the model.
-        Returns
-        -------
-        A path, a series of attributes that point to one location of the prior.
-        """
-        for path, path_prior in self.path_priors_tuples:
-            if path_prior == prior:
-                return path
-        return None
-
-    @property
-    def path_float_tuples(self):
-        return self.path_instance_tuples_for_class(float, ignore_class=Prior)
-
-    @property
-    def unique_prior_paths(self):
-        unique = {item[1]: item for item in self.path_priors_tuples}.values()
-        return [item[0] for item in sorted(unique, key=lambda item: item[1].id)]
-
-    @property
-    def prior_prior_model_dict(self):
-        """
-        Returns
-        -------
-        prior_prior_model_dict: {Prior: PriorModel}
-            A dictionary mapping priors to associated prior models. Each prior will only
-            have one prior model; if a prior is shared by two prior models then one of
-            those prior models will be in this dictionary.
-        """
-        return {
-            prior: prior_model[1]
-            for prior_model in self.prior_model_tuples + [("model", self)]
-            for _, prior in prior_model[1].prior_tuples
-        }
-
-    @property
-    def info(self) -> str:
-        """
-        Use the priors that make up the model_mapper to generate information on each
-        parameter of the overall model.
-        This information is extracted from each priors *model_info* property.
-        """
-        formatter = TextFormatter()
-
-        for t in self.path_instance_tuples_for_class((
-                Prior, float, tuple
-        )):
-            formatter.add(t)
-
-        return formatter.text
-
-    @property
-    def model_component_and_parameter_names(self) -> [str]:
-        """The param_names vector is a list each parameter's analysis_path, and is used
-        for *corner.py* visualization.
-        The parameter names are determined from the class instance names of the
-        model_mapper. Latex tags are properties of each model class."""
-        return [
-            self.name_for_prior(
-                prior
-            )
-            for _, prior
-            in self.prior_tuples_ordered_by_id
-        ]
-
-    @property
-    def parameter_names(self) -> [str]:
-        """The param_names vector is a list each parameter's analysis_path, and is used
-        for *corner.py* visualization.
-        The parameter names are determined from the class instance names of the
-        model_mapper. Latex tags are properties of each model class."""
-        return [parameter_name[-1] for parameter_name in self.unique_prior_paths]
-
-    @property
-    def parameter_labels(self) -> [str]:
-        """
-        Returns a list of the label of every parameter in a model.
-
-        This is used for displaying model results as text and for visualization with *corner.py*.
-
-        The parameter labels are defined for every parameter of every model component in the config files label.ini and
-        label_format.ini.
-        """
-
-        parameter_labels = []
-
-        for parameter_name in self.parameter_names:
-            parameter_label = frm.convert_name_to_label(parameter_name=parameter_name, name_to_label=True)
-            parameter_labels.append(parameter_label)
-
-        return parameter_labels
-
-    @property
-    def parameter_labels_latex(self) -> [str]:
-        """
-        Returns a list of the label of every parameter in a model.
-
-        This is used for displaying model results as text and for visualization with *corner.py*.
-
-        The parameter labels are defined for every parameter of every model component in the config files label.ini and
-        label_format.ini.
-        """
-
-        return [f"${label}$" for label in self.parameter_labels]
-
-    @property
-    def subscripts(self) -> [str]:
-        """
-        Returns a list of the model component subscripts of every parameter in a model.
-
-        This is used for displaying model results as text and for visualization with *corner.py*.
-
-        The class subscript labels are defined for every model component in the config file notation/label.ini.
-        """
-
-        subscripts = []
-
-        for prior_name, prior in self.prior_tuples_ordered_by_id:
-            cls = self.prior_class_dict[prior]
-            try:
-                subscript = conf.instance[
-                    "notation"
-                ][
-                    "label"
-                ][
-                    "subscript"
-                ].family(cls)
-            except KeyError:
-                subscript = prior_name[0]
-            subscripts.append(subscript)
-
-        return subscripts
-
-
-def transfer_classes(instance, mapper, model_classes=None):
-    """
-    Recursively overwrite priors in the mapper with instance values from the
-    instance except where the containing class is the descendant of a listed class.
-    Parameters
-    ----------
-    model_classes
-        Classes whose descendants should not be overwritten
-    instance
-        The best fit from the previous search
-    mapper
-        The prior model from the previous search
-    """
-    from autofit.mapper.prior_model.annotation import AnnotationPriorModel
-
-    model_classes = model_classes or []
-    for key, instance_value in instance.__dict__.items():
-        try:
-            mapper_value = getattr(mapper, key)
-            if isinstance(mapper_value, Prior) or isinstance(
-                    mapper_value, AnnotationPriorModel
-            ):
-                setattr(mapper, key, instance_value)
-                continue
-            if not any(isinstance(instance_value, cls) for cls in model_classes):
-                try:
-                    transfer_classes(instance_value, mapper_value, model_classes)
-                except AttributeError:
-                    setattr(mapper, key, instance_value)
-        except AttributeError:
-            pass
+import copy
+import inspect
+import json
+import logging
+from functools import wraps
+from numbers import Number
+from random import random
+from typing import Tuple, Optional
+
+import numpy as np
+
+from autoconf import conf
+from autoconf.exc import ConfigException
+from autofit import exc
+from autofit.mapper import model
+from autofit.mapper.model import AbstractModel, frozen_cache
+from autofit.mapper.prior.deferred import DeferredArgument
+from autofit.mapper.prior.prior import GaussianPrior
+from autofit.mapper.prior.prior import TuplePrior, Prior, WidthModifier, Limits
+from autofit.mapper.prior_model.attribute_pair import DeferredNameValue
+from autofit.mapper.prior_model.attribute_pair import cast_collection, PriorNameValue, InstanceNameValue
+from autofit.mapper.prior_model.recursion import DynamicRecursionCache
+from autofit.mapper.prior_model.util import PriorModelNameValue
+from autofit.text import formatter as frm
+from autofit.text.formatter import TextFormatter
+
+logger = logging.getLogger(
+    __name__
+)
+
+
+def check_assertions(func):
+    @wraps(func)
+    def wrapper(s, arguments):
+        # noinspection PyProtectedMember
+        failed_assertions = [
+            assertion
+            for assertion
+            in s._assertions
+            if assertion is False or assertion is not True and not assertion.instance_for_arguments(
+                arguments
+            )
+        ]
+        number_of_failed_assertions = len(failed_assertions)
+        if number_of_failed_assertions > 0:
+            name_string = "\n".join([
+                assertion.name
+                for assertion
+                in failed_assertions
+                if hasattr(assertion, "name") and assertion.name is not None
+            ])
+            raise exc.FitException(
+                f"{number_of_failed_assertions} assertions failed!\n{name_string}"
+            )
+
+        return func(s, arguments)
+
+    return wrapper
+
+
+class AbstractPriorModel(AbstractModel):
+    """
+    Abstract model that maps a set of priors to a particular class. Must be
+    overridden by any prior model so that the model mapper recognises its prior \
+    model attributes.
+    @DynamicAttrs
+    """
+
+    def __init__(self):
+        super().__init__()
+        self._assertions = list()
+
+    @classmethod
+    def from_json(cls, file: str):
+        """
+        Loads the model from a .json file, which was written using the model's dictionary (`dict`) attribute as
+        follows:
+
+        import json
+
+        with open(filename, "w+") as f:
+            json.dump(model.dict, f, indent=4)
+
+        Parameters
+        ----------
+        file
+            The path and name of the .json file the model is loaded from.
+
+        Returns
+        -------
+        object
+            The model, which may be a `Collection` of `PriorModel` objects or a single `PriorModel`.
+        """
+
+        with open(file) as json_file:
+            model_dict = json.load(json_file)
+
+        return cls.from_dict(d=model_dict)
+
+    def add_assertion(self, assertion, name=""):
+        """
+        Assert that some relationship holds between physical values associated with
+        priors at the point an instance is created. If this fails a FitException is
+        raised causing the model to be re-sampled.
+        Parameters
+        ----------
+        assertion
+            An assertion that one prior must be greater than another.
+        name
+            A name describing the assertion that is logged when it is violated.
+        """
+        if assertion is True:
+            return
+        try:
+            assertion.name = name
+        except AttributeError:
+            pass
+        self._assertions.append(assertion)
+
+    @property
+    def name(self):
+        return self.__class__.__name__
+
+    # noinspection PyUnusedLocal
+    @staticmethod
+    def from_object(t, *args, **kwargs):
+        if inspect.isclass(t):
+            from .prior_model import PriorModel
+
+            obj = object.__new__(PriorModel)
+            obj.__init__(t, **kwargs)
+        elif isinstance(t, list) or isinstance(t, dict):
+            from autofit.mapper.prior_model import collection
+            obj = object.__new__(
+                collection.CollectionPriorModel
+            )
+            obj.__init__(t)
+        else:
+            obj = t
+        return obj
+
+    def take_attributes(
+            self,
+            source: object
+    ):
+        """
+        Take all attributes with a matching path from the source prior model.
+
+        For example, if this prior model has a prior "one" and a matching prior
+        is found associated with the source model then that attribute is attached
+        to this model.
+
+        If no matching attribute is found nothing happens.
+
+        Parameters
+        ----------
+        source
+            An instance or prior model from a previous search from which attributes
+            are passed to this model.
+        """
+
+        def assert_no_assertions(obj):
+            if len(getattr(obj, "_assertions", [])) > 0:
+                raise AssertionError(
+                    "take_attributes cannot be called once assertions have been added to the target"
+                )
+
+        assert_no_assertions(self)
+
+        for path, _ in sum(map(
+                self.path_instance_tuples_for_class,
+                (Prior, float, TuplePrior)),
+                []
+        ):
+            try:
+                item = copy.copy(source)
+                if isinstance(item, dict):
+                    from autofit.mapper.prior_model.collection import CollectionPriorModel
+                    item = CollectionPriorModel(item)
+                for attribute in path:
+                    item = copy.copy(
+                        getattr(
+                            item,
+                            attribute
+                        )
+                    )
+
+                target = self
+                for attribute in path[:-1]:
+                    target = getattr(target, attribute)
+                    assert_no_assertions(target)
+
+                setattr(target, path[-1], item)
+            except AttributeError:
+                pass
+
+    def instance_from_unit_vector(self, unit_vector, assert_priors_in_limits=True):
+        """
+        Returns a ModelInstance, which has an attribute and class instance corresponding
+        to every `PriorModel` attributed to this instance.
+        This method takes as input a unit vector of parameter values, converting each to
+        physical values via their priors.
+        Parameters
+        ----------
+        assert_priors_in_limits
+            If true then an exception is thrown if priors fall outside defined limits
+        unit_vector: [float]
+            A unit hypercube vector that is mapped to an instance of physical values via the priors.
+        Returns
+        -------
+        model_instance : autofit.mapper.model.ModelInstance
+            An object containing reconstructed model_mapper instances
+        Raises
+        ------
+        exc.FitException
+            If any assertion attached to this object returns False.
+        """
+        exception_tuples = self.attribute_tuples_with_type(
+            ConfigException
+        )
+        if len(exception_tuples) > 0:
+            for name, exception in exception_tuples:
+                logger.exception(
+                    f"Could not load {name} because:\n\n{exception}"
+                )
+            names = [name for name, _ in exception_tuples]
+            raise ConfigException(
+                f"No configuration was found for some attributes ({', '.join(names)})"
+            )
+
+        arguments = dict(
+            map(
+                lambda prior_tuple, unit: (
+                    prior_tuple.prior,
+                    prior_tuple.prior.value_for(unit),
+                ),
+                self.prior_tuples_ordered_by_id,
+                unit_vector,
+            )
+        )
+
+        return self.instance_for_arguments(
+            arguments,
+            assert_priors_in_limits=assert_priors_in_limits
+        )
+
+    @property
+    @cast_collection(PriorNameValue)
+    @frozen_cache
+    def unique_prior_tuples(self):
+        """
+        Returns
+        -------
+        prior_tuple_dict: [(Prior, PriorTuple)]
+            The set of all priors associated with this mapper
+        """
+        return {
+            prior_tuple[1]: prior_tuple
+            for prior_tuple in self.attribute_tuples_with_type(Prior)
+        }.values()
+
+    @property
+    @cast_collection(PriorNameValue)
+    def prior_tuples_ordered_by_id(self):
+        """
+        Returns
+        -------
+        priors: [Prior]
+            An ordered list of unique priors associated with this mapper
+        """
+        return sorted(
+            list(self.unique_prior_tuples), key=lambda prior_tuple: prior_tuple.prior.id
+        )
+
+    def vector_from_unit_vector(self, unit_vector):
+        """
+        Parameters
+        ----------
+        unit_vector: [float]
+            A unit hypercube vector
+        Returns
+        -------
+        values: [float]
+            A vector with values output by priors
+        """
+        return list(
+            map(
+                lambda prior_tuple, unit: prior_tuple.prior.value_for(unit),
+                self.prior_tuples_ordered_by_id,
+                unit_vector,
+            )
+        )
+
+    def random_unit_vector_within_limits(self, lower_limit=0.0, upper_limit=1.0):
+        """ Generate a random vector of unit values by drawing uniform random values between 0 and 1.
+        Returns
+        -------
+        unit_values: [float]
+            A list of unit values constructed by taking random values from each prior.
+        """
+        return list(np.random.uniform(low=lower_limit, high=upper_limit, size=self.prior_count))
+
+    def random_vector_from_priors_within_limits(self, lower_limit, upper_limit):
+        """ Generate a random vector of physical values by drawing uniform random values between an input lower and
+        upper limit and using the model priors to map them from unit values to physical values.
+        This is used for MCMC initialization, whereby the starting points of a walker(s) is confined to a restricted
+        range of prior space. In particular, it is used for generate the "ball" initialization of Emcee.
+        Returns
+        -------
+        physical_values: [float]
+            A list of physical values constructed by taking the mean possible value from
+            each prior.
+        """
+
+        while True:
+
+            vector = self.vector_from_unit_vector(
+                list(np.random.uniform(low=lower_limit, high=upper_limit, size=self.prior_count))
+            )
+
+            try:
+                self.instance_from_vector(vector=vector)
+                return vector
+            except exc.PriorLimitException:
+                pass
+
+    @property
+    def random_vector_from_priors(self):
+        """ Generate a random vector of physical values by drawing uniform random values between 0 and 1 and using
+        the model priors to map them from unit values to physical values.
+        Returns
+        -------
+        physical_values: [float]
+            A list of physical values constructed by taking random values from each prior.
+        """
+        return self.random_vector_from_priors_within_limits(lower_limit=0.0, upper_limit=1.0)
+
+    @property
+    def physical_values_from_prior_medians(self):
+        """
+        Returns
+        -------
+        physical_values: [float]
+            A list of physical values constructed by taking the mean possible value from
+            each prior.
+        """
+        return self.vector_from_unit_vector([0.5] * len(self.unique_prior_tuples))
+
+    def instance_from_vector(
+            self,
+            vector,
+            assert_priors_in_limits=True
+    ):
+        """
+        Returns a ModelInstance, which has an attribute and class instance corresponding
+        to every `PriorModel` attributed to this instance.
+        This method takes as input a physical vector of parameter values, thus omitting
+        the use of priors.
+        Parameters
+        ----------
+        vector: [float]
+            A vector of physical parameter values that is mapped to an instance.
+        assert_priors_in_limits
+            If `True` it is checked that the physical values of priors are within set limits
+        Returns
+        -------
+        model_instance : autofit.mapper.model.ModelInstance
+            An object containing reconstructed model_mapper instances
+        """
+        arguments = dict(
+            map(
+                lambda prior_tuple, physical_unit: (prior_tuple.prior, physical_unit),
+                self.prior_tuples_ordered_by_id,
+                vector,
+            )
+        )
+
+        return self.instance_for_arguments(
+            arguments,
+            assert_priors_in_limits=assert_priors_in_limits
+        )
+
+    def has_instance(self, cls) -> bool:
+        """
+        True iff this model contains an instance of type
+        cls, recursively.
+        """
+        return len(
+            self.attribute_tuples_with_type(cls)
+        ) > 0
+
+    def has_model(self, cls) -> bool:
+        """
+        True iff this model contains a PriorModel of type
+        cls, recursively.
+        """
+        return len(
+            self.model_tuples_with_type(cls)
+        ) > 0
+
+    def is_only_model(self, cls) -> bool:
+        """
+        True iff this model contains at least one PriorModel
+        of type cls and contains no PriorModels that are not
+        of type cls, recursively.
+        """
+        from .prior_model import PriorModel
+        return self.has_model(
+            cls
+        ) and len(
+            self.model_tuples_with_type(cls)
+        ) == len(
+            self.attribute_tuples_with_type(
+                PriorModel
+            )
+        )
+
+    def mapper_from_partial_prior_arguments(self, arguments):
+        """
+        Returns a new model mapper from a dictionary mapping_matrix existing priors to
+        new priors, keeping existing priors where no mapping is provided.
+        Parameters
+        ----------
+        arguments: {Prior: Prior}
+            A dictionary mapping_matrix priors to priors
+        Returns
+        -------
+        model_mapper: ModelMapper
+            A new model mapper with updated priors.
+        """
+        original_prior_dict = {prior: prior for prior in self.priors}
+        return self.mapper_from_prior_arguments({**original_prior_dict, **arguments})
+
+    def mapper_from_prior_arguments(self, arguments):
+        """
+        Returns a new model mapper from a dictionary mapping_matrix existing priors to
+        new priors.
+        Parameters
+        ----------
+        arguments: {Prior: Prior}
+            A dictionary mapping_matrix priors to priors
+        Returns
+        -------
+        model_mapper: ModelMapper
+            A new model mapper with updated priors.
+        """
+        mapper = copy.deepcopy(self)
+
+        for prior_model_tuple in self.prior_model_tuples:
+            setattr(
+                mapper,
+                prior_model_tuple.name,
+                prior_model_tuple.prior_model.gaussian_prior_model_for_arguments(
+                    arguments
+                ),
+            )
+
+        return mapper
+
+    def mapper_from_gaussian_tuples(
+            self,
+            tuples,
+            a=None,
+            r=None,
+            use_errors=True,
+            use_widths=True,
+            no_limits=False
+    ):
+        """
+        The widths of the new priors are taken from the
+        width_config. The new gaussian priors must be provided in the same order as
+        the priors associated with model.
+        If a is not None then all priors are created with an absolute width of a.
+        If r is not None then all priors are created with a relative width of r.
+        Parameters
+        ----------
+        no_limits
+            If `True` generated priors have infinite limits
+        r
+            The relative width to be assigned to gaussian priors
+        a
+            print(tuples[i][1], width)
+            The absolute width to be assigned to gaussian priors
+        use_errors : bool
+            If True, the passed errors of the model components estimated in a previous `NonLinearSearch` (computed
+            at the prior_passer.sigma value) are used to set the pass Gaussian Prior sigma value (if both width and
+            passed errors are used, the maximum of these two values are used).
+        use_widths : bool
+            If True, the minimum prior widths specified in the prior configs of the model components are used to
+            set the passed Gaussian Prior sigma value (if both widths and passed errors are used, the maximum of
+            these two values are used).
+        tuples
+            A list of tuples each containing the mean and width of a prior
+        Returns
+        -------
+        mapper: ModelMapper
+            A new model mapper with all priors replaced by gaussian priors.
+        """
+
+        prior_tuples = self.prior_tuples_ordered_by_id
+        prior_class_dict = self.prior_class_dict
+        arguments = {}
+
+        for i, prior_tuple in enumerate(prior_tuples):
+            prior = prior_tuple.prior
+            cls = prior_class_dict[prior]
+            mean, sigma = tuples[i]
+
+            name = prior_tuple.name
+            # Use the name of the collection for configuration when a prior's name
+            # is just a number (i.e. its position in a collection)
+            if name.isdigit():
+                name = self.path_for_prior(prior_tuple.prior)[-2]
+
+            width_modifier = WidthModifier.for_class_and_attribute_name(cls, name)
+
+            if a is not None and r is not None:
+                raise exc.PriorException(
+                    "Width of new priors cannot be both relative and absolute."
+                )
+            if a is not None:
+                width = a
+            elif r is not None:
+                width = r * mean
+            else:
+                width = width_modifier(mean)
+
+            if no_limits:
+                limits = (float("-inf"), float("inf"))
+            else:
+                try:
+                    limits = Limits.for_class_and_attributes_name(
+                        cls,
+                        name
+                    )
+                except exc.PriorException:
+                    limits = prior.limits
+
+            if use_errors and not use_widths:
+                sigma = tuples[i][1]
+            elif not use_errors and use_widths:
+                sigma = width
+            elif use_errors and use_widths:
+                sigma = max(tuples[i][1], width)
+            else:
+                raise exc.PriorException("use_passed_errors and use_widths are both False, meeaning there is no "
+                                         "way to pass priors to set up the new model's Gaussian Priors.")
+
+            arguments[prior] = GaussianPrior(
+                mean,
+                sigma,
+                *limits
+            )
+
+        return self.mapper_from_prior_arguments(arguments)
+
+    def instance_from_prior_medians(self):
+        """
+        Returns a list of physical values from the median values of the priors.
+        Returns
+        -------
+        physical_values : [float]
+            A list of physical values
+        """
+        return self.instance_from_unit_vector(
+            unit_vector=[0.5] * len(self.prior_tuples)
+        )
+
+    def log_prior_list_from_vector(
+            self,
+            vector: [float],
+    ):
+        """
+        Compute the log priors of every parameter in a vector, using the Prior of every parameter.
+        The log prior values are used by Emcee to map the log likelihood to the poserior of the model.
+        Parameters
+        ----------
+        vector : [float]
+            A vector of physical parameter values.
+        Returns
+        -------
+        log_prior_list : []
+            An list of the log prior value of every parameter.
+        """
+        return list(
+            map(
+                lambda prior_tuple, value: prior_tuple.prior.log_prior_from_value(value=value),
+                self.prior_tuples_ordered_by_id,
+                vector,
+            )
+        )
+
+    def random_instance(self):
+        """
+        Returns a random instance of the model.
+        """
+        return self.instance_from_unit_vector(
+            unit_vector=[random() for _ in self.prior_tuples]
+        )
+
+    @staticmethod
+    @DynamicRecursionCache()
+    def from_instance(instance, model_classes=tuple()):
+        """
+        Recursively create an prior object model from an object model.
+
+        Parameters
+        ----------
+        model_classes
+        instance
+            A dictionary, list, class instance or model instance
+        Returns
+        -------
+        abstract_prior_model
+            A concrete child of an abstract prior model
+        """
+        from autofit.mapper.prior_model import collection
+        if isinstance(instance, (Prior, AbstractPriorModel)):
+            return instance
+        elif isinstance(instance, list):
+            result = collection.CollectionPriorModel(
+                [
+                    AbstractPriorModel.from_instance(item, model_classes=model_classes)
+                    for item in instance
+                ]
+            )
+        elif isinstance(instance, model.ModelInstance):
+            from autofit.mapper import model_mapper
+            result = model_mapper.ModelMapper()
+            for key, value in instance.dict.items():
+                setattr(
+                    result,
+                    key,
+                    AbstractPriorModel.from_instance(
+                        value, model_classes=model_classes
+                    ),
+                )
+        elif isinstance(instance, dict):
+            result = collection.CollectionPriorModel(
+                {
+                    key: AbstractPriorModel.from_instance(
+                        value, model_classes=model_classes
+                    )
+                    for key, value in instance.items()
+                }
+            )
+        elif isinstance(instance, np.ndarray):
+            return instance
+        else:
+            from .prior_model import PriorModel
+
+            try:
+                result = PriorModel(
+                    instance.__class__,
+                    **{
+                        key: AbstractPriorModel.from_instance(
+                            value, model_classes=model_classes
+                        )
+                        for key, value in instance.__dict__.items()
+                        if key != "cls"
+                    },
+                )
+            except AttributeError:
+                return instance
+        if any([isinstance(instance, cls) for cls in model_classes]):
+            return result.as_model()
+        return result
+
+    def items(self):
+        return (
+                self.direct_prior_tuples
+                + self.direct_instance_tuples
+                + self.direct_prior_model_tuples
+                + self.direct_tuple_priors
+        )
+
+    @property
+    @cast_collection(PriorNameValue)
+    def direct_prior_tuples(self):
+        return self.direct_tuples_with_type(Prior)
+
+    @property
+    @cast_collection(InstanceNameValue)
+    def direct_instance_tuples(self):
+        return self.direct_tuples_with_type(float)
+
+    @property
+    @cast_collection(PriorModelNameValue)
+    def prior_model_tuples(self):
+        return self.direct_tuples_with_type(AbstractPriorModel)
+
+    @property
+    @cast_collection(PriorModelNameValue)
+    def direct_prior_model_tuples(self):
+        return self.direct_tuples_with_type(AbstractPriorModel)
+
+    @property
+    @cast_collection(PriorModelNameValue)
+    def direct_tuple_priors(self):
+        return self.direct_tuples_with_type(TuplePrior)
+
+    @property
+    @cast_collection(PriorNameValue)
+    def tuple_prior_tuples(self):
+        """
+        Returns
+        -------
+        tuple_prior_tuples: [(String, TuplePrior)]
+        """
+        return self.direct_tuples_with_type(TuplePrior)
+
+    @property
+    @cast_collection(PriorNameValue)
+    def direct_prior_tuples(self):
+        """
+        Returns
+        -------
+        direct_priors: [(String, Prior)]
+        """
+        return self.direct_tuples_with_type(Prior)
+
+    @property
+    @cast_collection(DeferredNameValue)
+    def direct_deferred_tuples(self):
+        return self.direct_tuples_with_type(DeferredArgument)
+
+    @property
+    @cast_collection(PriorNameValue)
+    def prior_tuples(self):
+        """
+        Returns
+        -------
+        priors: [(String, Prior))]
+        """
+        # noinspection PyUnresolvedReferences
+        return self.attribute_tuples_with_type(Prior)
+
+    def __eq__(self, other):
+        return (
+                isinstance(other, AbstractPriorModel)
+                and self.direct_prior_model_tuples == other.direct_prior_model_tuples
+        )
+
+    @property
+    @cast_collection(InstanceNameValue)
+    def instance_tuples(self):
+        """
+        Returns
+        -------
+        instances: [(String, instance)]
+        """
+        return self.attribute_tuples_with_type(float, ignore_class=Prior)
+
+    @property
+    def prior_class_dict(self):
+        from autofit.mapper.prior_model.annotation import AnnotationPriorModel
+
+        d = {prior[1]: self.cls for prior in self.prior_tuples}
+        for prior_model in self.prior_model_tuples:
+            if not isinstance(prior_model[1], AnnotationPriorModel):
+                d.update(prior_model[1].prior_class_dict)
+        return d
+
+    def _instance_for_arguments(self, arguments):
+        raise NotImplementedError()
+
+    def instance_for_arguments(
+            self,
+            arguments,
+            assert_priors_in_limits=True
+    ):
+        """
+        Returns an instance of the model for a set of arguments
+        Parameters
+        ----------
+        assert_priors_in_limits
+            If true it is asserted that the physical values that replace priors are
+            within their limits.
+            If ignore_prior_limits is true in configuration then prior limits are
+            ignored regardless.
+        arguments: {Prior: float}
+            Dictionary mapping_matrix priors to attribute analysis_path and value pairs
+        Returns
+        -------
+            An instance of the class
+        """
+        if assert_priors_in_limits and not conf.instance["general"]["model"]["ignore_prior_limits"]:
+            for prior, value in arguments.items():
+                if isinstance(value, Number):
+                    prior.assert_within_limits(value)
+        return self._instance_for_arguments(
+            arguments
+        )
+
+    @property
+    def prior_count(self):
+        return len(self.unique_prior_tuples)
+
+    @property
+    def variable_promise_count(self):
+        return len([
+            value for key, value in
+            self.unique_promise_tuples
+            if not value.is_instance
+        ])
+
+    @property
+    def priors(self):
+        return [prior_tuple.prior for prior_tuple in self.prior_tuples]
+
+    @property
+    def _prior_id_map(self):
+        return {
+            prior.id: prior
+            for prior
+            in self.priors
+        }
+
+    def prior_with_id(self, prior_id):
+        return self._prior_id_map[
+            prior_id
+        ]
+
+    def name_for_prior(self, prior):
+        for prior_model_name, prior_model in self.direct_prior_model_tuples:
+            prior_name = prior_model.name_for_prior(prior)
+            if prior_name is not None:
+                return "{}_{}".format(prior_model_name, prior_name)
+        prior_tuples = self.prior_tuples
+        for name, p in prior_tuples:
+            if p == prior:
+                return name
+
+    def __hash__(self):
+        return self.id
+
+    def __add__(self, other):
+        result = copy.deepcopy(self)
+
+        for key, value in other.__dict__.items():
+            if not hasattr(result, key) or isinstance(value, Prior):
+                setattr(result, key, value)
+                continue
+            result_value = getattr(result, key)
+            if isinstance(value, AbstractPriorModel):
+                if isinstance(result_value, AbstractPriorModel):
+                    setattr(result, key, result_value + value)
+                else:
+                    setattr(result, key, value)
+
+        return result
+
+    def copy_with_fixed_priors(self, instance, excluded_classes=tuple()):
+        """
+        Recursively overwrite priors in the mapper with instance values from the
+        instance except where the containing class is the descendant of a listed class.
+        Parameters
+        ----------
+        excluded_classes
+            Classes that should be left model
+        instance
+            The best fit from the previous search
+        """
+        mapper = copy.deepcopy(self)
+        transfer_classes(instance, mapper, excluded_classes)
+        return mapper
+
+    @property
+    def path_priors_tuples(self):
+        path_priors_tuples = self.path_instance_tuples_for_class(Prior)
+        return sorted(path_priors_tuples, key=lambda item: item[1].id)
+
+    def path_for_prior(self, prior: Prior) -> Optional[Tuple[str]]:
+        """
+        Find a path that points at the given tuple.
+        Returns the first path or None if no path is found.
+        Parameters
+        ----------
+        prior
+            A prior representing what's known about some dimension of the model.
+        Returns
+        -------
+        A path, a series of attributes that point to one location of the prior.
+        """
+        for path, path_prior in self.path_priors_tuples:
+            if path_prior == prior:
+                return path
+        return None
+
+    @property
+    def path_float_tuples(self):
+        return self.path_instance_tuples_for_class(float, ignore_class=Prior)
+
+    @property
+    def unique_prior_paths(self):
+        unique = {item[1]: item for item in self.path_priors_tuples}.values()
+        return [item[0] for item in sorted(unique, key=lambda item: item[1].id)]
+
+    @property
+    def prior_prior_model_dict(self):
+        """
+        Returns
+        -------
+        prior_prior_model_dict: {Prior: PriorModel}
+            A dictionary mapping priors to associated prior models. Each prior will only
+            have one prior model; if a prior is shared by two prior models then one of
+            those prior models will be in this dictionary.
+        """
+        return {
+            prior: prior_model[1]
+            for prior_model in self.prior_model_tuples + [("model", self)]
+            for _, prior in prior_model[1].prior_tuples
+        }
+
+    @property
+    def info(self) -> str:
+        """
+        Use the priors that make up the model_mapper to generate information on each
+        parameter of the overall model.
+        This information is extracted from each priors *model_info* property.
+        """
+        formatter = TextFormatter()
+
+        for t in self.path_instance_tuples_for_class((
+                Prior, float, tuple
+        )):
+            formatter.add(t)
+
+        return formatter.text
+
+    @property
+    def model_component_and_parameter_names(self) -> [str]:
+        """The param_names vector is a list each parameter's analysis_path, and is used
+        for *corner.py* visualization.
+        The parameter names are determined from the class instance names of the
+        model_mapper. Latex tags are properties of each model class."""
+        return [
+            self.name_for_prior(
+                prior
+            )
+            for _, prior
+            in self.prior_tuples_ordered_by_id
+        ]
+
+    @property
+    def parameter_names(self) -> [str]:
+        """The param_names vector is a list each parameter's analysis_path, and is used
+        for *corner.py* visualization.
+        The parameter names are determined from the class instance names of the
+        model_mapper. Latex tags are properties of each model class."""
+        return [parameter_name[-1] for parameter_name in self.unique_prior_paths]
+
+    @property
+    def parameter_labels(self) -> [str]:
+        """
+        Returns a list of the label of every parameter in a model.
+
+        This is used for displaying model results as text and for visualization with *corner.py*.
+
+        The parameter labels are defined for every parameter of every model component in the config files label.ini and
+        label_format.ini.
+        """
+
+        parameter_labels = []
+
+        for parameter_name in self.parameter_names:
+            parameter_label = frm.convert_name_to_label(parameter_name=parameter_name, name_to_label=True)
+            parameter_labels.append(parameter_label)
+
+        return parameter_labels
+
+    @property
+    def parameter_labels_latex(self) -> [str]:
+        """
+        Returns a list of the label of every parameter in a model.
+
+        This is used for displaying model results as text and for visualization with *corner.py*.
+
+        The parameter labels are defined for every parameter of every model component in the config files label.ini and
+        label_format.ini.
+        """
+
+        return [f"${label}$" for label in self.parameter_labels]
+
+    @property
+    def subscripts(self) -> [str]:
+        """
+        Returns a list of the model component subscripts of every parameter in a model.
+
+        This is used for displaying model results as text and for visualization with *corner.py*.
+
+        The class subscript labels are defined for every model component in the config file notation/label.ini.
+        """
+
+        subscripts = []
+
+        for prior_name, prior in self.prior_tuples_ordered_by_id:
+            cls = self.prior_class_dict[prior]
+            try:
+                subscript = conf.instance[
+                    "notation"
+                ][
+                    "label"
+                ][
+                    "subscript"
+                ].family(cls)
+            except KeyError:
+                subscript = prior_name[0]
+            subscripts.append(subscript)
+
+        return subscripts
+
+
+def transfer_classes(instance, mapper, model_classes=None):
+    """
+    Recursively overwrite priors in the mapper with instance values from the
+    instance except where the containing class is the descendant of a listed class.
+    Parameters
+    ----------
+    model_classes
+        Classes whose descendants should not be overwritten
+    instance
+        The best fit from the previous search
+    mapper
+        The prior model from the previous search
+    """
+    from autofit.mapper.prior_model.annotation import AnnotationPriorModel
+
+    model_classes = model_classes or []
+    for key, instance_value in instance.__dict__.items():
+        try:
+            mapper_value = getattr(mapper, key)
+            if isinstance(mapper_value, Prior) or isinstance(
+                    mapper_value, AnnotationPriorModel
+            ):
+                setattr(mapper, key, instance_value)
+                continue
+            if not any(isinstance(instance_value, cls) for cls in model_classes):
+                try:
+                    transfer_classes(instance_value, mapper_value, model_classes)
+                except AttributeError:
+                    setattr(mapper, key, instance_value)
+        except AttributeError:
+            pass