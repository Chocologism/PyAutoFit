--- conflicted
+++ resolved
@@ -26,29 +26,4 @@
     instance = prior_factor.prior_model.instance_from_prior_medians()
     assert prior_factor.log_likelihood_function(instance) == pytest.approx(
         -0.9189385332046727, 1.0e-8
-    )
-
-
-def test_optimise(model_gaussian_x1, prior):
-    optimizer = af.DynestyStatic(maxcall=10, dynamic_delta=False,)
-    analysis = af.m.MockAnalysis()
-    factor = g.AnalysisFactor(model_gaussian_x1, analysis)
-    prior_factor = factor.prior_factors[0]
-<<<<<<< HEAD
-    result, status = optimizer.optimise(prior_factor, factor.mean_field_approximation())
-
-    assert status
-
-    optimized_mean = list(result.mean_field.values())[0].mean
-    assert optimized_mean == pytest.approx(prior.mean, rel=0.1)
-=======
-    result, status = optimizer.optimise(factor.mean_field_approximation().factor_approximation(prior_factor))
-
-    assert status
-
-    optimized_mean = list(result.values())[0].mean
-    assert optimized_mean == pytest.approx(
-        prior.mean,
-        rel=0.15
-    )
->>>>>>> f6879f45
+    )