import pytest

from autofit.non_linear.grid.sensitivity.job import JobResult
from autofit.non_linear.grid.sensitivity.result import SensitivityResult
import autofit as af


class Samples:
    def __init__(self, log_likelihood):
        self.log_likelihood = log_likelihood
        self.model = af.Model(
            af.Gaussian,
            centre=af.UniformPrior(
                0.0,
                1.0,
            ),
        )

    def summary(self):
        return self


class Result:
    def __init__(self, samples):
        self.samples = samples

    @property
    def log_likelihood(self):
        return self.samples.log_likelihood


@pytest.fixture(name="job_result")
def make_result():
    return JobResult(
        number=0,
        result=Result(Samples(log_likelihood=1.0)),
        perturb_result=Result(Samples(log_likelihood=2.0)),
    )


def test_job_result(job_result):
    assert job_result.log_likelihood_increase == 1.0


@pytest.fixture(name="sensitivity_result")
def make_sensitivity_result(job_result):
    return SensitivityResult(
        samples=[job_result.result.samples.summary()],
        perturb_samples=[job_result.perturb_result.samples.summary()],
        shape=(1,),
<<<<<<< HEAD
        physical_values=[[0.0]],
=======
>>>>>>> 534ca874
    )


def test_result(sensitivity_result):
    assert sensitivity_result.log_likelihoods_base == [1.0]
    assert sensitivity_result.log_likelihoods_perturbed == [2.0]
    assert sensitivity_result.log_likelihood_differences == [1.0]


def test_physical_centres(sensitivity_result):
    assert sensitivity_result.physical_centres_lists_from("centre") == [0.5]
    assert sensitivity_result.perturbed_physical_centres_list_from("centre") == [0.5]<|MERGE_RESOLUTION|>--- conflicted
+++ resolved
@@ -48,10 +48,6 @@
         samples=[job_result.result.samples.summary()],
         perturb_samples=[job_result.perturb_result.samples.summary()],
         shape=(1,),
-<<<<<<< HEAD
-        physical_values=[[0.0]],
-=======
->>>>>>> 534ca874
     )
 
 
