--- conflicted
+++ resolved
@@ -1,170 +1,141 @@
-from os import path
-import pytest
-
-from autoconf import conf
-import autofit as af
-from autofit.mock import mock
-
-pytestmark = pytest.mark.filterwarnings("ignore::FutureWarning")
-
-
-class TestPySwarmsGlobalConfig:
-    def test__loads_from_config_file_correct(self):
-
-        pso = af.PySwarmsGlobal(
-            prior_passer=af.PriorPasser(sigma=2.0, use_errors=False, use_widths=False),
-            n_particles=51,
-            iters=2001,
-            cognitive=0.4,
-            social=0.5,
-            inertia=0.6,
-            initializer=af.InitializerBall(lower_limit=0.2, upper_limit=0.8),
-            iterations_per_update=10,
-            number_of_cores=2,
-        )
-
-        assert pso.prior_passer.sigma == 2.0
-        assert pso.prior_passer.use_errors == False
-        assert pso.prior_passer.use_widths == False
-        assert pso.n_particles == 51
-        assert pso.iters == 2001
-        assert pso.cognitive == 0.4
-        assert pso.social == 0.5
-        assert pso.inertia == 0.6
-        assert isinstance(pso.initializer, af.InitializerBall)
-        assert pso.initializer.lower_limit == 0.2
-        assert pso.initializer.upper_limit == 0.8
-        assert pso.iterations_per_update == 10
-        assert pso.number_of_cores == 2
-
-        pso = af.PySwarmsGlobal()
-
-        assert pso.prior_passer.sigma == 3.0
-        assert pso.prior_passer.use_errors == True
-        assert pso.prior_passer.use_widths == True
-        assert pso.n_particles == 50
-        assert pso.iters == 2000
-        assert pso.cognitive == 0.1
-        assert pso.social == 0.2
-        assert pso.inertia == 0.3
-        assert isinstance(pso.initializer, af.InitializerPrior)
-        assert pso.iterations_per_update == 11
-        assert pso.number_of_cores == 1
-
-        pso = af.PySwarmsLocal(
-            prior_passer=af.PriorPasser(sigma=2.0, use_errors=False, use_widths=False),
-            n_particles=51,
-            iters=2001,
-            cognitive=0.4,
-            social=0.5,
-            inertia=0.6,
-            number_of_k_neighbors=4,
-            minkowski_p_norm=1,
-            initializer=af.InitializerBall(lower_limit=0.2, upper_limit=0.8),
-            iterations_per_update=10,
-            number_of_cores=2,
-        )
-
-        assert pso.prior_passer.sigma == 2.0
-        assert pso.prior_passer.use_errors == False
-        assert pso.prior_passer.use_widths == False
-        assert pso.n_particles == 51
-        assert pso.iters == 2001
-        assert pso.cognitive == 0.4
-        assert pso.social == 0.5
-        assert pso.inertia == 0.6
-        assert pso.number_of_k_neighbors == 4
-        assert pso.minkowski_p_norm == 1
-        assert isinstance(pso.initializer, af.InitializerBall)
-        assert pso.initializer.lower_limit == 0.2
-        assert pso.initializer.upper_limit == 0.8
-        assert pso.iterations_per_update == 10
-        assert pso.number_of_cores == 2
-
-        pso = af.PySwarmsLocal()
-
-        assert pso.prior_passer.sigma == 3.0
-        assert pso.prior_passer.use_errors == True
-        assert pso.prior_passer.use_widths == True
-        assert pso.n_particles == 50
-        assert pso.iters == 2000
-        assert pso.cognitive == 0.1
-        assert pso.social == 0.2
-        assert pso.inertia == 0.3
-        assert pso.number_of_k_neighbors == 3
-        assert pso.minkowski_p_norm == 2
-        assert isinstance(pso.initializer, af.InitializerPrior)
-        assert pso.iterations_per_update == 11
-        assert pso.number_of_cores == 1
-
-    def test__tag(self):
-
-        pso = af.PySwarmsGlobal(
-            n_particles=51, iters=2001, cognitive=0.4, social=0.5, inertia=0.6
-        )
-
-        assert pso.tag == "pyswarms_global[particles_51_c_0.4_s_0.5_i_0.6]"
-
-        pso = af.PySwarmsLocal(
-            n_particles=51, iters=2001, cognitive=0.4, social=0.5, inertia=0.6
-        )
-
-        assert pso.tag == "pyswarms_local[particles_51_c_0.4_s_0.5_i_0.6]"
-
-    def test__samples_from_model(self):
-
-        pyswarms = af.PySwarmsGlobal(paths=af.Paths(path_prefix=path.join("non_linear", "pyswarms")))
-
-        model = af.ModelMapper(mock_class=mock.MockClassx3)
-        model.mock_class.one = af.LogUniformPrior(lower_limit=1e-8, upper_limit=100.0)
-        model.mock_class.two = af.LogUniformPrior(lower_limit=1e-8, upper_limit=100.0)
-        model.mock_class.three = af.LogUniformPrior(lower_limit=1e-8, upper_limit=100.0)
-        # model.mock_class.four = af.LogUniformPrior(lower_limit=1e-8, upper_limit=100.0)
-
-        samples = pyswarms.samples_via_sampler_from_model(model=model)
-
-        assert isinstance(samples.parameters, list)
-        assert isinstance(samples.parameters[0], list)
-        assert isinstance(samples.log_likelihoods, list)
-        assert isinstance(samples.log_priors, list)
-        assert isinstance(samples.log_posteriors, list)
-
-        assert samples.parameters[0] == pytest.approx(
-            [50.1254, 1.04626, 10.09456], 1.0e-4
-        )
-
-        assert samples.log_likelihoods[0] == pytest.approx(-5071.80777, 1.0e-4)
-        assert samples.log_posteriors[0] == pytest.approx(-5070.73298, 1.0e-4)
-        assert samples.weights[0] == 1.0
-
-        assert len(samples.parameters) == 500
-        assert len(samples.log_likelihoods) == 500
-<<<<<<< HEAD
-
-
-=======
-
-
-class TestCopyWithNameExtension:
-    @staticmethod
-    def assert_non_linear_attributes_equal(copy):
-        assert copy.paths.name == path.join("name", "one")
-
-    def test__pyswarms(self):
-        search = af.PySwarmsGlobal(paths=af.Paths("name"))
-
-        copy = search.copy_with_name_extension("one")
-        self.assert_non_linear_attributes_equal(copy)
-        assert isinstance(copy, af.PySwarmsGlobal)
-        assert copy.prior_passer is search.prior_passer
-        assert copy.n_particles is search.n_particles
-        assert copy.iters is search.iters
-        assert copy.cognitive == search.cognitive
-        assert copy.social == search.social
-        assert copy.inertia == search.inertia
-        assert copy.ftol is search.ftol
-        assert copy.initializer is search.initializer
-        assert copy.iterations_per_update is search.iterations_per_update
-        assert copy.number_of_cores is search.number_of_cores
-
->>>>>>> 2bfff963
+from os import path
+import pytest
+
+from autoconf import conf
+import autofit as af
+from autofit.mock import mock
+
+pytestmark = pytest.mark.filterwarnings("ignore::FutureWarning")
+
+
+class TestPySwarmsGlobalConfig:
+    def test__loads_from_config_file_correct(self):
+
+        pso = af.PySwarmsGlobal(
+            prior_passer=af.PriorPasser(sigma=2.0, use_errors=False, use_widths=False),
+            n_particles=51,
+            iters=2001,
+            cognitive=0.4,
+            social=0.5,
+            inertia=0.6,
+            initializer=af.InitializerBall(lower_limit=0.2, upper_limit=0.8),
+            iterations_per_update=10,
+            number_of_cores=2,
+        )
+
+        assert pso.prior_passer.sigma == 2.0
+        assert pso.prior_passer.use_errors == False
+        assert pso.prior_passer.use_widths == False
+        assert pso.n_particles == 51
+        assert pso.iters == 2001
+        assert pso.cognitive == 0.4
+        assert pso.social == 0.5
+        assert pso.inertia == 0.6
+        assert isinstance(pso.initializer, af.InitializerBall)
+        assert pso.initializer.lower_limit == 0.2
+        assert pso.initializer.upper_limit == 0.8
+        assert pso.iterations_per_update == 10
+        assert pso.number_of_cores == 2
+
+        pso = af.PySwarmsGlobal()
+
+        assert pso.prior_passer.sigma == 3.0
+        assert pso.prior_passer.use_errors == True
+        assert pso.prior_passer.use_widths == True
+        assert pso.n_particles == 50
+        assert pso.iters == 2000
+        assert pso.cognitive == 0.1
+        assert pso.social == 0.2
+        assert pso.inertia == 0.3
+        assert isinstance(pso.initializer, af.InitializerPrior)
+        assert pso.iterations_per_update == 11
+        assert pso.number_of_cores == 1
+
+        pso = af.PySwarmsLocal(
+            prior_passer=af.PriorPasser(sigma=2.0, use_errors=False, use_widths=False),
+            n_particles=51,
+            iters=2001,
+            cognitive=0.4,
+            social=0.5,
+            inertia=0.6,
+            number_of_k_neighbors=4,
+            minkowski_p_norm=1,
+            initializer=af.InitializerBall(lower_limit=0.2, upper_limit=0.8),
+            iterations_per_update=10,
+            number_of_cores=2,
+        )
+
+        assert pso.prior_passer.sigma == 2.0
+        assert pso.prior_passer.use_errors == False
+        assert pso.prior_passer.use_widths == False
+        assert pso.n_particles == 51
+        assert pso.iters == 2001
+        assert pso.cognitive == 0.4
+        assert pso.social == 0.5
+        assert pso.inertia == 0.6
+        assert pso.number_of_k_neighbors == 4
+        assert pso.minkowski_p_norm == 1
+        assert isinstance(pso.initializer, af.InitializerBall)
+        assert pso.initializer.lower_limit == 0.2
+        assert pso.initializer.upper_limit == 0.8
+        assert pso.iterations_per_update == 10
+        assert pso.number_of_cores == 2
+
+        pso = af.PySwarmsLocal()
+
+        assert pso.prior_passer.sigma == 3.0
+        assert pso.prior_passer.use_errors == True
+        assert pso.prior_passer.use_widths == True
+        assert pso.n_particles == 50
+        assert pso.iters == 2000
+        assert pso.cognitive == 0.1
+        assert pso.social == 0.2
+        assert pso.inertia == 0.3
+        assert pso.number_of_k_neighbors == 3
+        assert pso.minkowski_p_norm == 2
+        assert isinstance(pso.initializer, af.InitializerPrior)
+        assert pso.iterations_per_update == 11
+        assert pso.number_of_cores == 1
+
+    def test__tag(self):
+
+        pso = af.PySwarmsGlobal(
+            n_particles=51, iters=2001, cognitive=0.4, social=0.5, inertia=0.6
+        )
+
+        assert pso.tag == "pyswarms_global[particles_51_c_0.4_s_0.5_i_0.6]"
+
+        pso = af.PySwarmsLocal(
+            n_particles=51, iters=2001, cognitive=0.4, social=0.5, inertia=0.6
+        )
+
+        assert pso.tag == "pyswarms_local[particles_51_c_0.4_s_0.5_i_0.6]"
+
+    def test__samples_from_model(self):
+
+        pyswarms = af.PySwarmsGlobal(paths=af.Paths(path_prefix=path.join("non_linear", "pyswarms")))
+
+        model = af.ModelMapper(mock_class=mock.MockClassx3)
+        model.mock_class.one = af.LogUniformPrior(lower_limit=1e-8, upper_limit=100.0)
+        model.mock_class.two = af.LogUniformPrior(lower_limit=1e-8, upper_limit=100.0)
+        model.mock_class.three = af.LogUniformPrior(lower_limit=1e-8, upper_limit=100.0)
+        # model.mock_class.four = af.LogUniformPrior(lower_limit=1e-8, upper_limit=100.0)
+
+        samples = pyswarms.samples_via_sampler_from_model(model=model)
+
+        assert isinstance(samples.parameters, list)
+        assert isinstance(samples.parameters[0], list)
+        assert isinstance(samples.log_likelihoods, list)
+        assert isinstance(samples.log_priors, list)
+        assert isinstance(samples.log_posteriors, list)
+
+        assert samples.parameters[0] == pytest.approx(
+            [50.1254, 1.04626, 10.09456], 1.0e-4
+        )
+
+        assert samples.log_likelihoods[0] == pytest.approx(-5071.80777, 1.0e-4)
+        assert samples.log_posteriors[0] == pytest.approx(-5070.73298, 1.0e-4)
+        assert samples.weights[0] == 1.0
+
+        assert len(samples.parameters) == 500
+        assert len(samples.log_likelihoods) == 500