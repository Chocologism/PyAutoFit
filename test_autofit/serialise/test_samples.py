import autofit as af
import pytest

from autofit.non_linear.samples.summary import SamplesSummary
from autoconf.dictable import from_dict, to_dict


@pytest.fixture(name="model")
def make_model():
    return af.Model(af.Gaussian)


@pytest.fixture(name="sample")
def make_sample(model):
    return af.Sample(
        log_likelihood=4.0,
        log_prior=5.0,
        weight=6.0,
        kwargs={"centre": 2.0, "normalization": 4.0, "sigma": 6.0},
    )


@pytest.fixture(name="samples_pdf")
def make_samples_pdf(model, sample):
    return af.SamplesPDF(
        sample_list=[
            af.Sample(
                log_likelihood=1.0,
                log_prior=2.0,
                weight=3.0,
                kwargs={"centre": 0.0, "normalization": 1.0, "sigma": 2.0},
            ),
            sample,
        ],
        model=model,
    )


@pytest.fixture(name="summary")
def make_summary(samples_pdf):
    return samples_pdf.summary()


def test_summary(summary, model, sample):
    assert summary.model is model
    assert summary.max_log_likelihood_sample == sample


@pytest.fixture(name="summary_dict")
def make_summary_dict():
    return {
        "type": "instance",
        "class_path": "autofit.non_linear.samples.summary.SamplesSummary",
        "arguments": {
<<<<<<< HEAD
            "values_at_sigma_3": {
                "type": "list",
                "values": [
                    {"type": "tuple", "values": [0.0, 2.0]},
                    {"type": "tuple", "values": [1.0, 4.0]},
                    {"type": "tuple", "values": [2.0, 6.0]},
                ],
            },
            "errors_at_sigma_3": {
                "type": "list",
                "values": [
                    {"type": "tuple", "values": [2.0, 0.0]},
                    {"type": "tuple", "values": [3.0, 0.0]},
                    {"type": "tuple", "values": [4.0, 0.0]},
                ],
            },
=======
>>>>>>> a468317e
            "max_log_likelihood_sample": {
                "type": "instance",
                "class_path": "autofit.non_linear.samples.sample.Sample",
                "arguments": {
                    "log_likelihood": 4.0,
                    "log_prior": 5.0,
                    "weight": 6.0,
                    "kwargs": {
                        "type": "dict",
                        "arguments": {
                            "centre": 2.0,
                            "normalization": 4.0,
                            "sigma": 6.0,
                        },
                    },
                },
            },
            "values_at_sigma_3": {
                "type": "list",
                "values": [
                    {"type": "tuple", "values": [0.0, 2.0]},
                    {"type": "tuple", "values": [1.0, 4.0]},
                    {"type": "tuple", "values": [2.0, 6.0]},
                ],
<<<<<<< HEAD
            },
            "errors_at_sigma_1": {
                "type": "list",
                "values": [
                    {"type": "tuple", "values": [2.0, 0.0]},
                    {"type": "tuple", "values": [3.0, 0.0]},
                    {"type": "tuple", "values": [4.0, 0.0]},
                ],
=======
>>>>>>> a468317e
            },
            "median_pdf_sample": {
                "type": "instance",
                "class_path": "autofit.non_linear.samples.sample.Sample",
                "arguments": {
                    "log_likelihood": 4.0,
                    "log_prior": 5.0,
                    "weight": 6.0,
                    "kwargs": {
                        "type": "dict",
                        "arguments": {
                            "centre": 2.0,
                            "normalization": 4.0,
                            "sigma": 6.0,
                        },
                    },
                },
            },
            "errors_at_sigma_3": {
                "type": "list",
                "values": [
                    {"type": "tuple", "values": [2.0, 0.0]},
                    {"type": "tuple", "values": [3.0, 0.0]},
                    {"type": "tuple", "values": [4.0, 0.0]},
                ],
            },
            "values_at_sigma_1": {
                "type": "list",
                "values": [
                    {"type": "tuple", "values": [0.0, 2.0]},
                    {"type": "tuple", "values": [1.0, 4.0]},
                    {"type": "tuple", "values": [2.0, 6.0]},
                ],
            },
            "errors_at_sigma_1": {
                "type": "list",
                "values": [
                    {"type": "tuple", "values": [2.0, 0.0]},
                    {"type": "tuple", "values": [3.0, 0.0]},
                    {"type": "tuple", "values": [4.0, 0.0]},
                ],
            },
            "log_evidence": None,
        },
    }


def test_dict(summary, summary_dict, remove_ids):
    assert remove_ids(to_dict(summary)) == summary_dict


def test_from_dict(summary_dict):
    summary = from_dict(summary_dict)
    assert isinstance(summary, SamplesSummary)


def test_generic_from_dict(summary_dict):
    summary = from_dict(summary_dict)
    assert isinstance(summary, SamplesSummary)
    assert isinstance(summary.max_log_likelihood_sample, af.Sample)<|MERGE_RESOLUTION|>--- conflicted
+++ resolved
@@ -45,32 +45,12 @@
     assert summary.model is model
     assert summary.max_log_likelihood_sample == sample
 
-
 @pytest.fixture(name="summary_dict")
 def make_summary_dict():
     return {
         "type": "instance",
         "class_path": "autofit.non_linear.samples.summary.SamplesSummary",
         "arguments": {
-<<<<<<< HEAD
-            "values_at_sigma_3": {
-                "type": "list",
-                "values": [
-                    {"type": "tuple", "values": [0.0, 2.0]},
-                    {"type": "tuple", "values": [1.0, 4.0]},
-                    {"type": "tuple", "values": [2.0, 6.0]},
-                ],
-            },
-            "errors_at_sigma_3": {
-                "type": "list",
-                "values": [
-                    {"type": "tuple", "values": [2.0, 0.0]},
-                    {"type": "tuple", "values": [3.0, 0.0]},
-                    {"type": "tuple", "values": [4.0, 0.0]},
-                ],
-            },
-=======
->>>>>>> a468317e
             "max_log_likelihood_sample": {
                 "type": "instance",
                 "class_path": "autofit.non_linear.samples.sample.Sample",
@@ -95,17 +75,6 @@
                     {"type": "tuple", "values": [1.0, 4.0]},
                     {"type": "tuple", "values": [2.0, 6.0]},
                 ],
-<<<<<<< HEAD
-            },
-            "errors_at_sigma_1": {
-                "type": "list",
-                "values": [
-                    {"type": "tuple", "values": [2.0, 0.0]},
-                    {"type": "tuple", "values": [3.0, 0.0]},
-                    {"type": "tuple", "values": [4.0, 0.0]},
-                ],
-=======
->>>>>>> a468317e
             },
             "median_pdf_sample": {
                 "type": "instance",
@@ -153,6 +122,7 @@
     }
 
 
+
 def test_dict(summary, summary_dict, remove_ids):
     assert remove_ids(to_dict(summary)) == summary_dict
 
