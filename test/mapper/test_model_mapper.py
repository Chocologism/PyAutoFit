import math
import os

import pytest

import autofit as af
<<<<<<< HEAD
import test
=======
import test.mock
from autofit import exc
>>>>>>> 643e1c31
from autofit.tools.text_formatter import TextFormatter
from test import mock

data_path = "{}/../".format(os.path.dirname(os.path.realpath(__file__)))


@pytest.fixture(scope="session", autouse=True)
def do_something():
    af.conf.instance = af.conf.Config(
        "{}/../test_files/configs/model_mapper".format(
            os.path.dirname(os.path.realpath(__file__))))


@pytest.fixture(name="initial_model")
def make_initial_model():
    return af.PriorModel(MockClassMM)


class MockClassGaussian(object):
    def __init__(self, one, two):
        self.one = one
        self.two = two


class MockClassInf(object):
    def __init__(self, one, two):
        self.one = one
        self.two = two


class TestParamNames(object):
    def test_has_prior(self):
        prior_model = af.PriorModel(MockClassGaussian)
        assert "one" == prior_model.name_for_prior(prior_model.one)


class TestPriorLimits(object):
    def test_out_of_order_prior_limits(self):
        with pytest.raises(af.exc.PriorException):
            af.UniformPrior(1., 0)
        with pytest.raises(af.exc.PriorException):
            af.GaussianPrior(0, 1, 1, 0)

    def test_in_or_out(self):
        prior = af.GaussianPrior(0, 1, 0, 1)
        with pytest.raises(af.exc.PriorLimitException):
            prior.assert_within_limits(-1)

        with pytest.raises(af.exc.PriorLimitException):
            prior.assert_within_limits(1.1)

        prior.assert_within_limits(0.)
        prior.assert_within_limits(0.5)
        prior.assert_within_limits(1.)

    def test_no_limits(self):
        prior = af.GaussianPrior(0, 1)

        prior.assert_within_limits(100)
        prior.assert_within_limits(-100)
        prior.assert_within_limits(0)
        prior.assert_within_limits(0.5)

    def test_uniform_prior(self):
        prior = af.UniformPrior(0, 1)

        with pytest.raises(af.exc.PriorLimitException):
            prior.assert_within_limits(-1)

        with pytest.raises(af.exc.PriorLimitException):
            prior.assert_within_limits(1.1)

        prior.assert_within_limits(0.)
        prior.assert_within_limits(0.5)
        prior.assert_within_limits(1.)

    def test_prior_creation(self):
        mm = af.ModelMapper()
        mm.mock_class_gaussian = MockClassGaussian

        prior_tuples = mm.prior_tuples_ordered_by_id

        assert prior_tuples[0].prior.lower_limit == 0
        assert prior_tuples[0].prior.upper_limit == 1

        assert prior_tuples[1].prior.lower_limit == 0
        assert prior_tuples[1].prior.upper_limit == 2

    def test_out_of_limits(self):
        mm = af.ModelMapper()
        mm.mock_class_gaussian = MockClassGaussian

        assert mm.instance_from_physical_vector([1, 2]) is not None

        with pytest.raises(af.exc.PriorLimitException):
            mm.instance_from_physical_vector(([1, 3]))

        with pytest.raises(af.exc.PriorLimitException):
            mm.instance_from_physical_vector(([-1, 2]))

    def test_inf(self):
        mm = af.ModelMapper()
        mm.mock_class_inf = MockClassInf

        prior_tuples = mm.prior_tuples_ordered_by_id

        assert prior_tuples[0].prior.lower_limit == -math.inf
        assert prior_tuples[0].prior.upper_limit == 0

        assert prior_tuples[1].prior.lower_limit == 0
        assert prior_tuples[1].prior.upper_limit == math.inf

        assert mm.instance_from_physical_vector([-10000, 10000]) is not None

        with pytest.raises(af.exc.PriorLimitException):
            mm.instance_from_physical_vector(([1, 0]))

        with pytest.raises(af.exc.PriorLimitException):
            mm.instance_from_physical_vector(([0, -1]))

    def test_preserve_limits_tuples(self):
        mm = af.ModelMapper()
        mm.mock_class_gaussian = MockClassGaussian

        new_mapper = mm.mapper_from_gaussian_tuples([(0.0, 0.5), (0.0, 1)])

        prior_tuples = new_mapper.prior_tuples_ordered_by_id

        assert prior_tuples[0].prior.lower_limit == 0
        assert prior_tuples[0].prior.upper_limit == 1

        assert prior_tuples[1].prior.lower_limit == 0
        assert prior_tuples[1].prior.upper_limit == 2


class TestPriorLinking(object):
    def test_uniform_prior_mean(self):
        uniform_prior = af.UniformPrior(0., 1.)
        assert uniform_prior.mean == 0.5

        uniform_prior.mean = 1.
        assert uniform_prior.lower_limit == 0.5
        assert uniform_prior.upper_limit == 1.5


class TestAddition(object):
    def test_abstract_plus_abstract(self):
        one = af.AbstractModel()
        two = af.AbstractModel()
        one.a = 'a'
        two.b = 'b'

        three = one + two

        assert three.a == 'a'
        assert three.b == 'b'

    def test_list_properties(self):
        one = af.AbstractModel()
        two = af.AbstractModel()
        one.a = ['a']
        two.a = ['b']

        three = one + two

        assert three.a == ['a', 'b']

    def test_instance_plus_instance(self):
        one = af.ModelInstance()
        two = af.ModelInstance()
        one.a = 'a'
        two.b = 'b'

        three = one + two

        assert three.a == 'a'
        assert three.b == 'b'

    def test_mapper_plus_mapper(self):
        one = af.ModelMapper()
        two = af.ModelMapper()
        one.a = af.PriorModel(test.mock.EllipticalSersic, )
        two.b = af.PriorModel(test.mock.EllipticalSersic, )

        three = one + two

        assert three.prior_count == 14


class TestUniformPrior(object):
    def test__simple_assumptions(self):
        uniform_simple = af.UniformPrior(lower_limit=0., upper_limit=1.)

        assert uniform_simple.value_for(0.) == 0.
        assert uniform_simple.value_for(1.) == 1.
        assert uniform_simple.value_for(0.5) == 0.5

    def test__non_zero_lower_limit(self):
        uniform_half = af.UniformPrior(lower_limit=0.5, upper_limit=1.)

        assert uniform_half.value_for(0.) == 0.5
        assert uniform_half.value_for(1.) == 1.
        assert uniform_half.value_for(0.5) == 0.75

    def test_width(self):
        assert af.UniformPrior(2, 5).width == 3


class TestLogUniformPrior(object):

    def test__simple_assumptions(self):
        log_uniform_simple = af.LogUniformPrior(lower_limit=1.0e-8, upper_limit=1.)

        assert log_uniform_simple.value_for(0.) == 1.0e-8
        assert log_uniform_simple.value_for(1.) == 1.
        assert log_uniform_simple.value_for(0.5) == 0.0001

    def test__non_zero_lower_limit(self):
        log_uniform_half = af.LogUniformPrior(lower_limit=0.5, upper_limit=1.)

        assert log_uniform_half.value_for(0.) == 0.5
        assert log_uniform_half.value_for(1.) == 1.
        assert log_uniform_half.value_for(0.5) == pytest.approx(0.70710678118, 1.0e-4)


class TestGaussianPrior(object):

    def test__simple_assumptions(self):
        gaussian_simple = af.GaussianPrior(mean=0.0, sigma=1.0)

        assert gaussian_simple.value_for(0.1) == pytest.approx(-1.281551, 1.0e-4)
        assert gaussian_simple.value_for(0.9) == pytest.approx(1.281551, 1.0e-4)
        assert gaussian_simple.value_for(0.5) == 0.0

    def test__non_zero_mean(self):
        gaussian_half = af.GaussianPrior(mean=0.5, sigma=2.0)

        assert gaussian_half.value_for(0.1) == pytest.approx(-2.0631031, 1.0e-4)
        assert gaussian_half.value_for(0.9) == pytest.approx(3.0631031, 1.0e-4)
        assert gaussian_half.value_for(0.5) == 0.5


class MockClassMM(object):
    def __init__(self, one, two):
        self.one = one
        self.two = two


class MockClassMMConstant(MockClassMM):
    pass


class ExtendedMockClass(MockClassMM):
    def __init__(self, one, two, three):
        super().__init__(one, two)
        self.three = three


class MockProfile(object):
    def __init__(self, centre=(0.0, 0.0), intensity=0.1):
        self.centre = centre
        self.intensity = intensity


@pytest.fixture(name="formatter")
def make_info_dict():
    formatter = TextFormatter(
        line_length=20,
        indent=4
    )
    formatter.add((("one", "one"), 1))
    formatter.add((("one", "two"), 2))
    formatter.add((("one", "three", "four"), 4))
    formatter.add((("three", "four"), 4))

    return formatter


class TestGenerateModelInfo(object):
    def test_add_to_info_dict(self, formatter):
        print(formatter.dict)
        assert formatter.dict == {
            "one": {
                "one": 1,
                "two": 2,
                "three": {
                    "four": 4
                }
            },
            "three": {
                "four": 4
            }
        }

    def test_info_string(self, formatter):
        ls = formatter.list

        assert ls[0] == "one"
        assert len(ls[1]) == 21
        assert ls[1] == "    one             1"
        assert ls[2] == "    two             2"
        assert ls[3] == "    three"
        assert ls[4] == "        four        4"
        assert ls[5] == "three"
        assert ls[6] == "    four            4"

    def test_basic(self):
        mm = af.ModelMapper()
        mm.mock_class = MockClassMM
        model_info = mm.info

        assert model_info == """mock_class
    one                                                                                   UniformPrior, lower_limit = 0.0, upper_limit = 1.0
    two                                                                                   UniformPrior, lower_limit = 0.0, upper_limit = 1.0"""

    def test_with_constant(self):
        mm = af.ModelMapper()
        mm.mock_class = MockClassMM

        mm.mock_class.two = 1.0

        model_info = mm.info
        print(model_info)

        assert model_info == """mock_class
    one                                                                                   UniformPrior, lower_limit = 0.0, upper_limit = 1.0
    two                                                                                   1.0"""


class WithFloat(object):
    def __init__(self, value):
        self.value = value


class WithTuple(object):
    def __init__(self, tup=(0., 0.)):
        self.tup = tup


# noinspection PyUnresolvedReferences
class TestRegression(object):
    def test_tuple_constant_model_info(self, mapper):
        mapper.profile = test.mock.EllipticalCoreSersic
        info = mapper.info

        mapper.profile.centre_0 = 1.

        assert len(mapper.profile.centre.constant_tuples) == 1
        assert len(mapper.profile.constant_tuples) == 1

        assert len(info.split('\n')) == len(mapper.info.split('\n'))

    def test_set_tuple_constant(self):
        mm = af.ModelMapper()
        mm.sersic = test.mock.EllipticalSersic

        assert mm.prior_count == 7

        mm.sersic.centre_0 = 0.0
        mm.sersic.centre_1 = 0.0

        assert mm.prior_count == 5

    def test_get_tuple_constants(self):
        mm = af.ModelMapper()
        mm.sersic = test.mock.EllipticalSersic

        assert isinstance(mm.sersic.centre_0, af.Prior)
        assert isinstance(mm.sersic.centre_1, af.Prior)

    def test_tuple_parameter(self, mapper):
        mapper.with_float = WithFloat
        mapper.with_tuple = WithTuple

        assert mapper.prior_count == 3

        mapper.with_tuple.tup_0 = mapper.with_float.value

        assert mapper.prior_count == 2

    def test_param_name_ordering(self):
        mm = af.ModelMapper()
        mm.one = test.mock.RelativeWidth
        mm.two = test.mock.RelativeWidth

        mm.one.one.id = mm.two.three.id + 1

        assert mm.param_names == [
            "one_two",
            "one_three",
            "two_one",
            "two_two",
            "two_three",
            "one_one",
        ]

    def test_param_name_distinction(self):
        mm = af.ModelMapper()
        mm.ls = af.CollectionPriorModel(
            [af.PriorModel(test.mock.RelativeWidth), af.PriorModel(
                test.mock.RelativeWidth)])
        assert mm.param_names == ["ls_0_one",
                                  "ls_0_two",
                                  "ls_0_three",
                                  "ls_1_one",
                                  "ls_1_two",
                                  "ls_1_three"]

    def test_name_for_prior(self):
        ls = af.CollectionPriorModel(
            [test.mock.RelativeWidth(1, 2, 3), af.PriorModel(
                test.mock.RelativeWidth)])
        assert ls.name_for_prior(ls[1].one) == "1_one"

    def test_tuple_parameter_float(self, mapper):
        mapper.with_float = WithFloat
        mapper.with_tuple = WithTuple

        mapper.with_float.value = 1.0

        assert mapper.prior_count == 2

        mapper.with_tuple.tup_0 = mapper.with_float.value

        assert mapper.prior_count == 1

        instance = mapper.instance_from_unit_vector([0.])

        assert instance.with_float.value == 1
        assert instance.with_tuple.tup == (1., 0.)


class TestModelingMapper(object):
    def test__argument_extraction(self):
        mapper = af.ModelMapper()
        mapper.mock_class = MockClassMM
        assert 1 == len(mapper.prior_model_tuples)

        assert len(mapper.prior_tuples_ordered_by_id) == 2

    def test_attribution(self):
        mapper = af.ModelMapper()

        mapper.mock_class = MockClassMM

        assert hasattr(mapper, "mock_class")
        assert hasattr(mapper.mock_class, "one")

    def test_tuple_arg(self):
        mapper = af.ModelMapper()

        mapper.mock_profile = MockProfile

        assert 3 == len(mapper.prior_tuples_ordered_by_id)


class TestRealClasses(object):

    def test_combination(self):
        mapper = af.ModelMapper(
            source_light_profile=test.mock.EllipticalSersic,
            lens_mass_profile=test.mock.EllipticalCoredIsothermal,
            lens_light_profile=test.mock.EllipticalCoreSersic)

        model_map = mapper.instance_from_unit_vector(
            [1 for _ in range(len(mapper.prior_tuples_ordered_by_id))])

        assert isinstance(model_map.source_light_profile, test.mock.EllipticalSersic)
        assert isinstance(model_map.lens_mass_profile,
                          test.mock.EllipticalCoredIsothermal)
        assert isinstance(model_map.lens_light_profile, test.mock.EllipticalCoreSersic)

    def test_attribute(self):
        mm = af.ModelMapper()
        mm.cls_1 = MockClassMM

        assert 1 == len(mm.prior_model_tuples)
        assert isinstance(mm.cls_1, af.PriorModel)


class TestConfigFunctions:

    def test_loading_config(self):
        assert ['u', 0, 1.0] == af.conf.instance.prior_default.get("geometry_profiles",
                                                                   "GeometryProfile",
                                                                   "centre_0")
        assert ['u', 0, 1.0] == af.conf.instance.prior_default.get("geometry_profiles",
                                                                   "GeometryProfile",
                                                                   "centre_1")

    def test_model_from_unit_vector(self):
        mapper = af.ModelMapper(

            geometry_profile=test.mock.GeometryProfile)

        model_map = mapper.instance_from_unit_vector([1., 1.])

        assert model_map.geometry_profile.centre == (1., 1.0)

    def test_model_from_physical_vector(self):
        mapper = af.ModelMapper(

            geometry_profile=test.mock.GeometryProfile)

        model_map = mapper.instance_from_physical_vector([1., 0.5])

        assert model_map.geometry_profile.centre == (1., 0.5)

    def test_inheritance(self):
        mapper = af.ModelMapper(

            geometry_profile=test.mock.EllipticalProfile)

        model_map = mapper.instance_from_unit_vector([1., 1., 1., 1.])

        assert model_map.geometry_profile.centre == (1.0, 1.0)

    def test_true_config(self):
        mapper = af.ModelMapper(
            sersic_light_profile=test.mock.EllipticalSersic,
            elliptical_profile_1=test.mock.EllipticalProfile,
            elliptical_profile_2=test.mock.EllipticalProfile,
            spherical_profile=test.mock.SphericalProfile,
            exponential_light_profile=test.mock.EllipticalExponential)

        model_map = mapper.instance_from_unit_vector(
            [0.5 for _ in range(len(mapper.prior_tuples_ordered_by_id))])

        assert isinstance(model_map.elliptical_profile_1, test.mock.EllipticalProfile)
        assert isinstance(model_map.elliptical_profile_2, test.mock.EllipticalProfile)
        assert isinstance(model_map.spherical_profile, test.mock.SphericalProfile)

        assert isinstance(model_map.sersic_light_profile, test.mock.EllipticalSersic)
        assert isinstance(model_map.exponential_light_profile,
                          test.mock.EllipticalExponential)


class TestModelInstancesRealClasses(object):

    def test__in_order_of_class_constructor__one_profile(self):
        mapper = af.ModelMapper(

            profile_1=test.mock.EllipticalProfile)

        model_map = mapper.instance_from_unit_vector([0.25, 0.5, 0.75, 1.0])

        assert model_map.profile_1.centre == (0.25, 0.5)
        assert model_map.profile_1.axis_ratio == 1.5
        assert model_map.profile_1.phi == 2.0

    def test__in_order_of_class_constructor___multiple_profiles(self):
        mapper = af.ModelMapper(

            profile_1=test.mock.EllipticalProfile, profile_2=test.mock.GeometryProfile,
            profile_3=test.mock.EllipticalProfile)

        model_map = mapper.instance_from_unit_vector(
            [0.1, 0.2, 0.3, 0.4, 0.5, 0.6, 0.7, 0.8, 0.9, 1.0])

        assert model_map.profile_1.centre == (0.1, 0.2)
        assert model_map.profile_1.axis_ratio == 0.6
        assert model_map.profile_1.phi == 0.8

        assert model_map.profile_2.centre == (0.5, 0.6)

        assert model_map.profile_3.centre == (0.7, 0.8)
        assert model_map.profile_3.axis_ratio == 1.8
        assert model_map.profile_3.phi == 2.0

    def test__check_order_for_different_unit_values(self):
        mapper = af.ModelMapper(

            profile_1=test.mock.EllipticalProfile, profile_2=test.mock.GeometryProfile,
            profile_3=test.mock.EllipticalProfile)

        mapper.profile_1.centre.centre_0 = af.UniformPrior(0.0, 1.0)
        mapper.profile_1.centre.centre_1 = af.UniformPrior(0.0, 1.0)
        mapper.profile_1.axis_ratio = af.UniformPrior(0.0, 1.0)
        mapper.profile_1.phi = af.UniformPrior(0.0, 1.0)

        mapper.profile_2.centre.centre_0 = af.UniformPrior(0.0, 1.0)
        mapper.profile_2.centre.centre_1 = af.UniformPrior(0.0, 1.0)

        mapper.profile_3.centre.centre_0 = af.UniformPrior(0.0, 1.0)
        mapper.profile_3.centre.centre_1 = af.UniformPrior(0.0, 1.0)
        mapper.profile_3.axis_ratio = af.UniformPrior(0.0, 1.0)
        mapper.profile_3.phi = af.UniformPrior(0.0, 1.0)

        model_map = mapper.instance_from_unit_vector(
            [0.1, 0.2, 0.3, 0.4, 0.5, 0.6, 0.7, 0.8, 0.9, 1.0])

        assert model_map.profile_1.centre == (0.1, 0.2)
        assert model_map.profile_1.axis_ratio == 0.3
        assert model_map.profile_1.phi == 0.4

        assert model_map.profile_2.centre == (0.5, 0.6)

        assert model_map.profile_3.centre == (0.7, 0.8)
        assert model_map.profile_3.axis_ratio == 0.9
        assert model_map.profile_3.phi == 1.0

    def test__check_order_for_different_unit_values_and_set_priors_equal_to_one_another(
            self):
        mapper = af.ModelMapper(

            profile_1=test.mock.EllipticalProfile, profile_2=test.mock.GeometryProfile,
            profile_3=test.mock.EllipticalProfile)

        mapper.profile_1.centre.centre_0 = af.UniformPrior(0.0, 1.0)
        mapper.profile_1.centre.centre_1 = af.UniformPrior(0.0, 1.0)
        mapper.profile_1.axis_ratio = af.UniformPrior(0.0, 1.0)
        mapper.profile_1.phi = af.UniformPrior(0.0, 1.0)

        mapper.profile_2.centre.centre_0 = af.UniformPrior(0.0, 1.0)
        mapper.profile_2.centre.centre_1 = af.UniformPrior(0.0, 1.0)

        mapper.profile_3.centre.centre_0 = af.UniformPrior(0.0, 1.0)
        mapper.profile_3.centre.centre_1 = af.UniformPrior(0.0, 1.0)
        mapper.profile_3.axis_ratio = af.UniformPrior(0.0, 1.0)
        mapper.profile_3.phi = af.UniformPrior(0.0, 1.0)

        mapper.profile_1.axis_ratio = mapper.profile_1.phi
        mapper.profile_3.centre.centre_1 = mapper.profile_2.centre.centre_1

        model_map = mapper.instance_from_unit_vector(
            [0.2, 0.3, 0.4, 0.5, 0.6, 0.7, 0.8, 0.9])

        assert model_map.profile_1.centre == (0.2, 0.3)
        assert model_map.profile_1.axis_ratio == 0.4
        assert model_map.profile_1.phi == 0.4

        assert model_map.profile_2.centre == (0.5, 0.6)

        assert model_map.profile_3.centre == (0.7, 0.6)
        assert model_map.profile_3.axis_ratio == 0.8
        assert model_map.profile_3.phi == 0.9

    def test__check_order_for_physical_values(self):
        mapper = af.ModelMapper(

            profile_1=test.mock.EllipticalProfile, profile_2=test.mock.GeometryProfile,
            profile_3=test.mock.EllipticalProfile)

        model_map = mapper.instance_from_physical_vector(
            [0.1, 0.2, 0.3, 0.4, 0.5, 0.6, 0.7, 0.8, 0.9, 1.0])

        assert model_map.profile_1.centre == (0.1, 0.2)
        assert model_map.profile_1.axis_ratio == 0.3
        assert model_map.profile_1.phi == 0.4

        assert model_map.profile_2.centre == (0.5, 0.6)

        assert model_map.profile_3.centre == (0.7, 0.8)
        assert model_map.profile_3.axis_ratio == 0.9
        assert model_map.profile_3.phi == 1.0

    def test__from_prior_medians__one_model(self):
        mapper = af.ModelMapper(

            profile_1=test.mock.EllipticalProfile)

        model_map = mapper.instance_from_prior_medians()

        model_2 = mapper.instance_from_unit_vector([0.5, 0.5, 0.5, 0.5])

        assert model_map.profile_1.centre == model_2.profile_1.centre == (0.5, 0.5)
        assert model_map.profile_1.axis_ratio == model_2.profile_1.axis_ratio == 1.0
        assert model_map.profile_1.phi == model_2.profile_1.phi == 1.0

    def test__from_prior_medians__multiple_models(self):
        mapper = af.ModelMapper(

            profile_1=test.mock.EllipticalProfile, profile_2=test.mock.GeometryProfile,
            profile_3=test.mock.EllipticalProfile)

        model_map = mapper.instance_from_prior_medians()

        model_2 = mapper.instance_from_unit_vector(
            [0.5, 0.5, 0.5, 0.5, 0.5, 0.5, 0.5, 0.5, 0.5, 0.5])

        assert model_map.profile_1.centre == model_2.profile_1.centre == (0.5, 0.5)
        assert model_map.profile_1.axis_ratio == model_2.profile_1.axis_ratio == 1.0
        assert model_map.profile_1.phi == model_2.profile_1.phi == 1.0

        assert model_map.profile_2.centre == model_2.profile_2.centre == (0.5, 0.5)

        assert model_map.profile_3.centre == model_2.profile_3.centre == (0.5, 0.5)
        assert model_map.profile_3.axis_ratio == model_2.profile_3.axis_ratio == 1.0
        assert model_map.profile_3.phi == model_2.profile_3.phi == 1.0

    def test__from_prior_medians__one_model__set_one_parameter_to_another(self):
        mapper = af.ModelMapper(

            profile_1=test.mock.EllipticalProfile)

        mapper.profile_1.axis_ratio = mapper.profile_1.phi

        model_map = mapper.instance_from_prior_medians()

        model_2 = mapper.instance_from_unit_vector([0.5, 0.5, 0.5])

        assert model_map.profile_1.centre == model_2.profile_1.centre == (0.5, 0.5)
        assert model_map.profile_1.axis_ratio == model_2.profile_1.axis_ratio == 1.0
        assert model_map.profile_1.phi == model_2.profile_1.phi == 1.0

    def test_physical_vector_from_prior_medians(self):
        mapper = af.ModelMapper()
        mapper.mock_class = af.PriorModel(MockClassMM, )

        assert mapper.physical_values_from_prior_medians == [0.5, 0.5]


class TestUtility(object):

    def test_prior_prior_model_dict(self):
        mapper = af.ModelMapper(mock_class=MockClassMM)

        assert len(mapper.prior_prior_model_dict) == 2
        assert mapper.prior_prior_model_dict[
                   mapper.prior_tuples_ordered_by_id[0][1]].cls == MockClassMM
        assert mapper.prior_prior_model_dict[
                   mapper.prior_tuples_ordered_by_id[1][1]].cls == MockClassMM

    def test_name_for_prior(self):
        mapper = af.ModelMapper(mock_class=MockClassMM)

        assert mapper.name_for_prior(mapper.priors[0]) == "mock_class_one"
        assert mapper.name_for_prior(mapper.priors[1]) == "mock_class_two"


class TestPriorReplacement(object):

    def test_prior_replacement(self):
        mapper = af.ModelMapper(mock_class=MockClassMM)
        result = mapper.mapper_from_gaussian_tuples([(10, 3), (5, 3)])

        assert isinstance(result.mock_class.one, af.GaussianPrior)

    def test_replace_priors_with_gaussians_from_tuples(self):
        mapper = af.ModelMapper(mock_class=MockClassMM)
        result = mapper.mapper_from_gaussian_tuples([(10, 3), (5, 3)])

        assert isinstance(result.mock_class.one, af.GaussianPrior)

    def test_replacing_priors_for_profile(self):
        mapper = af.ModelMapper(mock_class=MockProfile)
        result = mapper.mapper_from_gaussian_tuples([(10, 3), (5, 3), (5, 3)])

        assert isinstance(result.mock_class.centre.unique_prior_tuples[0][1], af.GaussianPrior)
        assert isinstance(result.mock_class.centre.unique_prior_tuples[1][1], af.GaussianPrior)
        assert isinstance(result.mock_class.intensity, af.GaussianPrior)

    def test_replace_priors_for_two_classes(self):
        mapper = af.ModelMapper(one=MockClassMM, two=MockClassMM)

        result = mapper.mapper_from_gaussian_tuples([(1, 1), (2, 1), (3, 1), (4, 1)])

        assert result.one.one.mean == 1
        assert result.one.two.mean == 2
        assert result.two.one.mean == 3
        assert result.two.two.mean == 4


class TestArguments(object):
    def test_same_argument_name(self):
        mapper = af.ModelMapper()

        mapper.one = af.PriorModel(MockClassMM, )
        mapper.two = af.PriorModel(MockClassMM, )

        instance = mapper.instance_from_physical_vector([0.1, 0.2, 0.3, 0.4])

        assert instance.one.one == 0.1
        assert instance.one.two == 0.2
        assert instance.two.one == 0.3
        assert instance.two.two == 0.4


class TestIndependentPriorModel(object):
    def test_associate_prior_model(self):
        prior_model = af.PriorModel(MockClassMM, )

        mapper = af.ModelMapper()

        mapper.prior_model = prior_model

        assert len(mapper.prior_model_tuples) == 1

        instance = mapper.instance_from_physical_vector([0.1, 0.2])

        assert instance.prior_model.one == 0.1
        assert instance.prior_model.two == 0.2


@pytest.fixture(name="list_prior_model")
def make_list_prior_model():
    return af.CollectionPriorModel(
        [af.PriorModel(MockClassMM, ), af.PriorModel(MockClassMM, )])


class TestListPriorModel(object):

    def test_instance_from_physical_vector(self, list_prior_model):
        mapper = af.ModelMapper()
        mapper.list = list_prior_model

        instance = mapper.instance_from_physical_vector([0.1, 0.2, 0.3, 0.4])

        assert isinstance(instance.list, af.ModelInstance)
        print(instance.list.items)
        assert len(instance.list) == 2
        assert instance.list[0].one == 0.1
        assert instance.list[0].two == 0.2
        assert instance.list[1].one == 0.3
        assert instance.list[1].two == 0.4

    def test_prior_results_for_gaussian_tuples(self, list_prior_model):
        mapper = af.ModelMapper()
        mapper.list = list_prior_model

        gaussian_mapper = mapper.mapper_from_gaussian_tuples(
            [(1, 5), (2, 5), (3, 5), (4, 5)])

        # assert isinstance(gaussian_mapper.list, list)
        assert len(gaussian_mapper.list) == 2
        assert gaussian_mapper.list[0].one.mean == 1
        assert gaussian_mapper.list[0].two.mean == 2
        assert gaussian_mapper.list[1].one.mean == 3
        assert gaussian_mapper.list[1].two.mean == 4
        assert gaussian_mapper.list[0].one.sigma == 5
        assert gaussian_mapper.list[0].two.sigma == 5
        assert gaussian_mapper.list[1].one.sigma == 5
        assert gaussian_mapper.list[1].two.sigma == 5

    def test_prior_results_for_gaussian_tuples__include_override_from_width_file(self,
                                                                                 list_prior_model):
        mapper = af.ModelMapper()
        mapper.list = list_prior_model

        gaussian_mapper = mapper.mapper_from_gaussian_tuples(
            [(1, 0), (2, 0), (3, 0), (4, 0)])

        # assert isinstance(gaussian_mapper.list, list)
        assert len(gaussian_mapper.list) == 2
        assert gaussian_mapper.list[0].one.mean == 1
        assert gaussian_mapper.list[0].two.mean == 2
        assert gaussian_mapper.list[1].one.mean == 3
        assert gaussian_mapper.list[1].two.mean == 4
        assert gaussian_mapper.list[0].one.sigma == 1
        assert gaussian_mapper.list[0].two.sigma == 2
        assert gaussian_mapper.list[1].one.sigma == 1
        assert gaussian_mapper.list[1].two.sigma == 2

    def test_automatic_boxing(self):
        mapper = af.ModelMapper()
        mapper.list = [af.PriorModel(MockClassMM, ),
                       af.PriorModel(MockClassMM, )]

        assert isinstance(mapper.list,
                          af.CollectionPriorModel)


@pytest.fixture(name="mock_with_constant")
def make_mock_with_constant():
    mock_with_constant = af.PriorModel(MockClassMM, )
    mock_with_constant.one = 3.0
    return mock_with_constant


class TestConstant(object):
    def test_constant_prior_count(self, mock_with_constant):
        mapper = af.ModelMapper()
        mapper.mock_class = mock_with_constant

        assert len(mapper.unique_prior_tuples) == 1

    def test_retrieve_constants(self, mock_with_constant):
        assert len(mock_with_constant.constant_tuples) == 1

    def test_constant_prior_reconstruction(self, mock_with_constant):
        mapper = af.ModelMapper()
        mapper.mock_class = mock_with_constant

        instance = mapper.instance_for_arguments({mock_with_constant.two: 0.5})

        assert instance.mock_class.one == 3
        assert instance.mock_class.two == 0.5

    def test_constant_in_config(self):
        mapper = af.ModelMapper()

        mock_with_constant = af.PriorModel(MockClassMMConstant)

        mapper.mock_class = mock_with_constant

        instance = mapper.instance_for_arguments({mock_with_constant.two: 0.5})

        assert instance.mock_class.one == 3
        assert instance.mock_class.two == 0.5

    def test_set_float(self):
        prior_model = af.PriorModel(MockClassMM, )
        prior_model.one = 3
        prior_model.two = 4.
        assert prior_model.one == 3
        assert prior_model.two == 4.

    def test_list_prior_model_constants(self, mapper):
        prior_model = af.PriorModel(MockClassMM, )
        prior_model.one = 3.
        prior_model.two = 4.

        mapper.mock_list = [prior_model]
        assert isinstance(mapper.mock_list,
                          af.CollectionPriorModel)
        assert len(mapper.constant_tuples) == 2

    def test_set_for_tuple_prior(self):
        prior_model = af.PriorModel(test.mock.EllipticalSersic, )
        prior_model.centre_0 = 1.
        prior_model.centre_1 = 2.
        prior_model.axis_ratio = 1.
        prior_model.phi = 1.
        prior_model.intensity = 1.
        prior_model.effective_radius = 1.
        prior_model.sersic_index = 1.
        instance = prior_model.instance_for_arguments({})
        assert instance.centre == (1., 2.)


@pytest.fixture(name="mock_config")
def make_mock_config():
    return


@pytest.fixture(name="mapper")
def make_mapper():
    return af.ModelMapper()


@pytest.fixture(name="mapper_with_one")
def make_mapper_with_one():
    mapper = af.ModelMapper()
    mapper.one = af.PriorModel(MockClassMM)
    return mapper


@pytest.fixture(name="mapper_with_list")
def make_mapper_with_list():
    mapper = af.ModelMapper()
    mapper.list = [af.PriorModel(MockClassMM),
                   af.PriorModel(MockClassMM)]
    return mapper


class TestGaussianWidthConfig(object):

    def test_(self):
        assert ["a", 1] == af.conf.instance.prior_width.get('test_model_mapper',
                                                            'MockClassMM', 'one')
        assert ["a", 2] == af.conf.instance.prior_width.get('test_model_mapper',
                                                            'MockClassMM', 'two')

    def test_relative_widths(self, mapper):
        mapper.relative_width = test.mock.RelativeWidth
        new_mapper = mapper.mapper_from_gaussian_tuples([(1, 0), (1, 0), (1, 0)])

        assert new_mapper.relative_width.one.mean == 1.
        assert new_mapper.relative_width.one.sigma == 0.1

        assert new_mapper.relative_width.two.mean == 1.
        assert new_mapper.relative_width.two.sigma == 0.5

        assert new_mapper.relative_width.three.mean == 1.
        assert new_mapper.relative_width.three.sigma == 1.

    def test_prior_classes(self, mapper_with_one):
        assert mapper_with_one.prior_class_dict == {
            mapper_with_one.one.one: MockClassMM,
            mapper_with_one.one.two: MockClassMM}

    def test_prior_classes_list(self, mapper_with_list):
        assert mapper_with_list.prior_class_dict == {
            mapper_with_list.list[0].one: MockClassMM,
            mapper_with_list.list[0].two: MockClassMM,
            mapper_with_list.list[1].one: MockClassMM,
            mapper_with_list.list[1].two: MockClassMM}

    def test_no_override(self):
        mapper = af.ModelMapper()

        mapper.one = af.PriorModel(MockClassMM)

        af.ModelMapper()

        assert mapper.one is not None


@pytest.fixture(name="promise_mapper")
def make_promise_mapper():
    mapper = af.ModelMapper()
    mapper.galaxy = af.PriorModel(
        mock.Galaxy,
        redshift=af.Promise(
            None,
            None,
            result_path=None,
            assert_exists=False
        )
    )
    return mapper


class TestPromises:
    def test_promise_count(self, promise_mapper):
        assert promise_mapper.promise_count == 1

    def test_raises(self, promise_mapper):
        with pytest.raises(exc.PriorException):
            promise_mapper.instance_from_prior_medians()<|MERGE_RESOLUTION|>--- conflicted
+++ resolved
@@ -4,12 +4,8 @@
 import pytest
 
 import autofit as af
-<<<<<<< HEAD
-import test
-=======
 import test.mock
 from autofit import exc
->>>>>>> 643e1c31
 from autofit.tools.text_formatter import TextFormatter
 from test import mock
 
